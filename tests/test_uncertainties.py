import copy
import math
import gc
import pickle
import random

import pytest

import uncertainties.core as uncert_core
from uncertainties.core import ufloat, ufloat_fromstr
from uncertainties import (
    umath,
    UFloat,
    correlated_values,
    correlated_values_norm,
    correlation_matrix,
)
from uncertainties.ops import partial_derivative
from helpers import (
<<<<<<< HEAD
    get_single_uatom,
    power_special_cases,
    power_all_cases,
    power_wrt_ref,
=======
>>>>>>> b7be2e7f
    numbers_close,
    ufloats_close,
)


try:
    import numpy as np
except ImportError:
    np = None


def test_UFloat_class_construction():
    """Test creating UFloat directly."""
    x = UFloat(3, 0.14)
    assert x.nominal_value == 3
    assert x.std_dev == 0.14
    assert get_single_uatom(x).tag is None

    x = UFloat(3, 0.14, "pi")
    assert x.nominal_value == 3
    assert x.std_dev == 0.14
    assert get_single_uatom(x).tag == "pi"

    x = UFloat(3, 0.14, tag="pi")
    assert x.nominal_value == 3
    assert x.std_dev == 0.14
    assert get_single_uatom(x).tag == "pi"

    with pytest.raises(uncert_core.NegativeStdDev):
        _ = UFloat(3, -0.1)

    with pytest.raises(TypeError):
        UFloat(1)


def test_ufloat_function_construction():
    """Test creating UFloat via ufloat() function."""
    x = ufloat(3, 0.14)
    assert x.nominal_value == 3
    assert x.std_dev == 0.14
    assert get_single_uatom(x).tag is None

    x = ufloat(3, 0.14, "pi")
    assert x.nominal_value == 3
    assert x.std_dev == 0.14
    assert get_single_uatom(x).tag == "pi"

    # ... with tag keyword:
    x = ufloat(3, 0.14, tag="pi")
    assert x.nominal_value == 3
    assert x.std_dev == 0.14
    assert get_single_uatom(x).tag == "pi"

    with pytest.raises(uncert_core.NegativeStdDev):
        _ = ufloat(3, -0.1)

    with pytest.raises(TypeError):
        ufloat(1)


ufloat_from_str_cases = [
    ("-1.23(3.4)", -1.23, 3.4),
    ("  -1.23(3.4)  ", -1.23, 3.4),  # Test that leading and trailing spaces are ignored
    ("-1.34(5)", -1.34, 0.05),
    ("1(6)", 1, 6),
    ("3(4.2)", 3, 4.2),
    ("-9(2)", -9, 2),
    ("1234567(1.2)", 1234567, 1.2),
    ("12.345(15)", 12.345, 0.015),
    ("-12.3456(78)e-6", -12.3456e-6, 0.0078e-6),
    ("0.29", 0.29, 0.01),
    ("31.", 31, 1),
    ("-31.", -31, 1),
    # The following tests that the ufloat() routine does
    # not consider '31' like the tuple ('3', '1'), which would
    # make it expect two numbers (instead of 2 1-character
    # strings):
    ("31", 31, 1),
    ("-3.1e10", -3.1e10, 0.1e10),
    ("169.0(7)", 169, 0.7),
    ("-0.1+/-1", -0.1, 1),
    ("-13e-2+/-1e2", -13e-2, 1e2),
    ("-14.(15)", -14, 15),
    ("-100.0(15)", -100, 1.5),
    ("14.(15)", 14, 15),
    # Global exponent:
    ("(3.141+/-0.001)E+02", 314.1, 0.1),
    ## Pretty-print notation:
    # ± sign, global exponent (not pretty-printed):
    ("(3.141±0.001)E+02", 314.1, 0.1),
    # ± sign, individual exponent:
    ("3.141E+02±0.001e2", 314.1, 0.1),
    # ± sign, times symbol, superscript (= full pretty-print):
    ("(3.141 ± 0.001) × 10²", 314.1, 0.1),
    ## Others
    # Forced parentheses:
    ("(2 +/- 0.1)", 2, 0.1),
    # NaN uncertainty:
    ("(3.141±nan)E+02", 314.1, float("nan")),
    ("3.141e+02+/-nan", 314.1, float("nan")),
    ("3.4(nan)e10", 3.4e10, float("nan")),
    # NaN value:
    ("nan+/-3.14e2", float("nan"), 314),
    # Special float representation:
    ("-3(0.)", -3, 0),
]


@pytest.mark.parametrize("input_str,nominal_value,std_dev", ufloat_from_str_cases)
def test_ufloat_fromstr(input_str, nominal_value, std_dev):
    num = ufloat_fromstr(input_str)
    assert numbers_close(num.nominal_value, nominal_value)
    assert numbers_close(num.std_dev, std_dev)
    if std_dev != 0:
        assert get_single_uatom(num).tag is None
    else:
        assert num.uncertainty.ucombo_tuple == ()

    # With a tag as positional argument:
    num = ufloat_fromstr(input_str, "test variable")
    assert numbers_close(num.nominal_value, nominal_value)
    assert numbers_close(num.std_dev, std_dev)
    if std_dev != 0:
        assert get_single_uatom(num).tag == "test variable"
    else:
        assert num.uncertainty.ucombo_tuple == ()

    # With a tag as keyword argument:
    num = ufloat_fromstr(input_str, tag="test variable")
    assert numbers_close(num.nominal_value, nominal_value)
    assert numbers_close(num.std_dev, std_dev)
    if std_dev != 0:
        assert get_single_uatom(num).tag == "test variable"
    else:
        assert num.uncertainty.ucombo_tuple == ()


# Randomly generated but static test values.
deriv_propagation_cases = [
    ("__abs__", (1.1964838601545966,), 0.047308407404731856),
    ("__pos__", (1.5635699242286414,), 0.38219529954774223),
    ("__neg__", (-0.4520304708235554,), 0.8442835926901457),
    ("__trunc__", (0.4622631416873926,), 0.6540076679531033),
    ("__add__", (-0.7581877519537352, 1.6579645792821753), 0.5083165826806606),
    ("__radd__", (-0.976869259500134, 1.1542019729184076), 0.732839320238539),
    ("__sub__", (1.0233545960703134, 0.029354693323845993), 0.7475621525040559),
    ("__rsub__", (0.49861518245313663, -0.9927317702800833), 0.5421488555485847),
    ("__mul__", (0.0654070362874073, 1.9216078105121919), 0.6331001122119122),
    ("__rmul__", (-0.4006772142682373, 0.19628658198222926), 0.3300416314362784),
    ("__truediv__", (-0.5573378968194893, 0.28646277014641486), 0.42933306560556384),
    ("__rtruediv__", (1.7663869752268884, -0.1619387546963642), 0.6951025849642374),
    ("__floordiv__", (0.11750026664733992, -1.0120567560937617), 0.9557126076209381),
    ("__rfloordiv__", (-1.2872736512072698, -1.4416464249395973), 0.28262518984780205),
    ("__pow__", (0.34371967038364515, -0.8313605840956209), 0.6267147080961244),
    ("__rpow__", (1.593375683248082, 1.9890969272006154), 0.7171353266792271),
    ("__mod__", (0.7478106873313131, 1.2522332955942628), 0.5682413634363304),
    ("__rmod__", (1.5227432102303133, -0.5177923078991333), 0.25752786270795935),
]


@pytest.mark.parametrize("func_name, args, std_dev", deriv_propagation_cases)
def test_deriv_propagation(func_name, args, std_dev):
    func = getattr(UFloat, func_name)
    ufloat_args = [UFloat(arg, std_dev) for arg in args]
    output = func(*ufloat_args)

    for idx, _ in enumerate(ufloat_args):
        deriv = partial_derivative(func, idx)(*args)
        for atom, input_weight in ufloat_args[idx].error_components.items():
            output_weight = output.error_components[atom]
            assert numbers_close(output_weight, deriv * input_weight)


def test_copy():
    """Standard copy module integration."""
    x = ufloat(3, 0.1)
    assert x == x

    x_uatom = get_single_uatom(x)

    y = copy.copy(x)
    assert y == x
    assert get_single_uatom(y) == x_uatom

    z = copy.deepcopy(x)
    assert z == x
    assert get_single_uatom(z) == x_uatom

    t = x + 2 * z
    assert x_uatom in t.error_components

    t_copy = copy.copy(t)
    assert x_uatom in t_copy.error_components
    assert uncert_core.covariance_matrix([t, z]) == uncert_core.covariance_matrix(
        [t_copy, z]
    )

    t_deepcopy = copy.deepcopy(t)
    assert x_uatom in t_deepcopy.error_components
    assert uncert_core.covariance_matrix([t, z]) == uncert_core.covariance_matrix(
        [t_deepcopy, z]
    )

    del x
    gc.collect()
    assert x_uatom in y.error_components


"""
Classes to test pickling with different types of __slots__ inheritance
"""


class UFloatDict(UFloat):
    pass


class UFloatSlotsTuple(UFloat):
    __slots__ = ("new_attr",)


class UFloatSlotsStr(UFloat):
    __slots__ = "new_attr"


def test_pickling():
    """Standard pickle module integration."""
    x = UFloat(2, 0.1)
    x_unpickled = pickle.loads(pickle.dumps(x))

    assert x_unpickled == x

    f = 2 * x
    assert isinstance(f, UFloat)

    f_unpickled, x_unpickled2 = pickle.loads(pickle.dumps((f, x)))
    assert f_unpickled - 2 * x_unpickled2 == 0

    for subclass in (UFloatDict, UFloatSlotsTuple, UFloatSlotsStr):
        x = subclass(3, 0.14)

        # Pickling test with possibly uninitialized slots:
        assert pickle.loads(pickle.dumps(x)) == x

        # Unpickling test:
        x.new_attr = "New attr value"
        x_unpickled = pickle.loads(pickle.dumps(x))
        assert x_unpickled == x
        assert x_unpickled.new_attr == "New attr value"

    x = uncert_core.UCombo(())
    assert pickle.loads(pickle.dumps(x)).ucombo_tuple == ()


def test_int_div():
    "Integer division"
    # We perform all operations on floats, because derivatives can
    # otherwise be meaningless:
    x = ufloat(3.9, 2) // 2
    assert x.nominal_value == 1.0
    # All errors are supposed to be small, so the ufloat()
    # in x violates the assumption.  Therefore, the following is
    # correct:
    assert x.std_dev == 0.0


def test_comparison_ops():
    "Test of comparison operators"

    # Operations on quantities equivalent to Python numbers must still
    # be correct:
    a = ufloat(-3, 0)
    b = ufloat(10, 0)
    c = ufloat(10, 0)
    assert a < b
    assert a < 3
    assert 3 < b  # This is first given to int.__lt__()
    assert b == c

    x = ufloat(3, 0.1)

    # One constraint is that usual Python code for inequality testing
    # still work in a reasonable way (for instance, it is generally
    # desirable that functions defined by different formulas on
    # different intervals can still do "if 0 < x < 1:...".  This
    # supposes again that errors are "small" (as for the estimate of
    # the standard error).
    assert x > 1

    # The limit case is not obvious:
    assert not (x >= 3)
    assert not (x < 3)

    assert x == x
    # Comparaison between Variable and AffineScalarFunc:
    assert x == x + 0
    # Comparaison between 2 _different_ AffineScalarFunc objects
    # representing the same value:
    assert x / 2 == x / 2
    # With uncorrelated result that have the same behavior (value and
    # standard error):
    assert 2 * ufloat(1, 0.1) != ufloat(2, 0.2)
    # Comparaison between 2 _different_ Variable objects
    # that are uncorrelated:
    assert x != ufloat(3, 0.1)

    assert x != ufloat(3, 0.2)

    # Comparison to other types should work:
    assert x is not None  # Not comparable
    assert x - x == 0  # Comparable, even though the types are different
    assert x != [1, 2]

    ####################

    # Checks of the semantics of logical operations: they return True
    # iff they are always True when the parameters vary in an
    # infinitesimal interval inside sigma (sigma == 0 is a special
    # case):

    def test_all_comparison_ops(x, y):
        """
        Takes two Variable objects.

        Fails if any comparison operation fails to follow the proper
        semantics: a comparison only returns True if the correspond float
        comparison results are True for all the float values taken by
        the variables (of x and y) when they vary in an infinitesimal
        neighborhood within their uncertainty.

        This test is stochastic: it may, exceptionally, fail for
        correctly implemented comparison operators.
        """

        def random_float(var):
            """
            Returns a random value for Variable var, in an
            infinitesimal interval withing its uncertainty.  The case
            of a zero uncertainty is special.
            """
            return (random.random() - 0.5) * min(var.std_dev, 1e-5) + var.nominal_value

        # All operations are tested:
        for op in ["__%s__" % name for name in ("ne", "eq", "lt", "le", "gt", "ge")]:
            try:
                float_func = getattr(float, op)
            except AttributeError:  # Python 2.3's floats don't have __ne__
                continue

            # Determination of the correct truth value of func(x, y):

            sampled_results = []

            # The "main" value is an important particular case, and
            # the starting value for the final result
            # (correct_result):

            sampled_results.append(float_func(x.nominal_value, y.nominal_value))

            for check_num in range(50):  # Many points checked
                sampled_results.append(float_func(random_float(x), random_float(y)))

            min_result = min(sampled_results)
            max_result = max(sampled_results)

            if min_result == max_result:
                correct_result = min_result
            else:
                # Almost all results must be True, for the final value
                # to be True:
                num_min_result = sampled_results.count(min_result)

                # 1 exception is considered OK:
                correct_result = num_min_result == 1

            try:
                assert correct_result == getattr(x, op)(y)
            except AssertionError:
                print("Sampling results:", sampled_results)
                raise Exception(
                    "Semantic value of %s %s (%s) %s not"
                    " correctly reproduced." % (x, op, y, correct_result)
                )

    # With different numbers:
    test_all_comparison_ops(ufloat(3, 0.1), ufloat(-2, 0.1))
    test_all_comparison_ops(
        ufloat(0, 0),  # Special number
        ufloat(1, 1),
    )
    test_all_comparison_ops(
        ufloat(0, 0),  # Special number
        ufloat(0, 0.1),
    )
    # With identical numbers:
    test_all_comparison_ops(ufloat(0, 0), ufloat(0, 0))
    test_all_comparison_ops(ufloat(1, 1), ufloat(1, 1))


def test_logic():
    "Boolean logic: __nonzero__, bool."

    x = ufloat(3, 0)
    y = ufloat(0, 0)
    z = ufloat(0, 0.1)
    t = ufloat(-1, 2)

    assert bool(x)
    assert not bool(y)
    assert bool(z)
    assert bool(t)  # Only infinitseimal neighborhood are used


def test_basic_access_to_data():
    "Access to data from Variable and AffineScalarFunc objects."

    x = ufloat(3.14, 0.01, "x var")
    assert get_single_uatom(x).tag == "x var"
    assert x.nominal_value == 3.14
    assert x.std_dev == 0.01

    # Case of AffineScalarFunc objects:
    y = x + 0
    assert type(y) == UFloat
    assert y.nominal_value == 3.14
    assert y.std_dev == 0.01

    # Details on the sources of error:
    a = ufloat(-1, 0.001)
    y = 2 * x + 3 * x + 2 + a
    error_sources = y.error_components
    assert len(error_sources) == 2
    # 'a' and 'x'
    assert y.covariance(x) == 0.05 * 0.01
    assert y.covariance(a) == 0.001 * 0.001

    with pytest.raises(AttributeError):
        # std_dev cannot be modified
        x.std_dev = 1

    # Calculated values with uncertainties should not have a settable
    # standard deviation:
    y = 2 * x
    with pytest.raises(AttributeError):
        y.std_dev = 1

    # Calculation of deviations in units of the standard deviations:
    assert 10 / x.std_dev == x.std_score(10 + x.nominal_value)

    # "In units of the standard deviation" is not always meaningful:
    x = ufloat(1, 0)
    with pytest.raises(ValueError):
        x.std_score(1)


def test_correlations():
    "Correlations between variables"

    a = ufloat(1, 0)
    x = ufloat(4, 0.1)
    y = x * 2 + a
    # Correlations cancel "naive" additions of uncertainties:
    assert y.std_dev != 0
    normally_zero = y - (x * 2 + 1)
    assert normally_zero.nominal_value == 0
    assert normally_zero.std_dev == 0


def test_no_coercion():
    """
    Coercion of Variable object to a simple float.

    The coercion should be impossible, like for complex numbers.
    """

    x = ufloat(4, 1)
    try:
        assert float(x) == 4
    except TypeError:
        pass
    else:
        raise Exception("Conversion to float() should fail with TypeError")


def test_wrapped_func_no_args_no_kwargs():
    """
    Wrap a function that takes only positional-or-keyword parameters.
    """

    def f_auto_unc(x, y):
        return 2 * x + umath.sin(y)

    # Like f_auto_unc, but does not accept numbers with uncertainties:
    def f(x, y):
        assert not isinstance(x, uncert_core.UFloat)
        assert not isinstance(y, uncert_core.UFloat)
        return f_auto_unc(x, y)

    x = uncert_core.ufloat(1, 0.1)
    y = uncert_core.ufloat(10, 2)

    ### Automatic numerical derivatives:

    ## Fully automatic numerical derivatives:
    f_wrapped = uncert_core.wrap(f)
    assert ufloats_close(f_auto_unc(x, y), f_wrapped(x, y))

    # Call with keyword arguments:
    assert ufloats_close(f_auto_unc(y=y, x=x), f_wrapped(y=y, x=x))

    ## Automatic additional derivatives for non-defined derivatives,
    ## and explicit None derivative:
    f_wrapped = uncert_core.wrap(f, [None])  # No derivative for y
    assert ufloats_close(f_auto_unc(x, y), f_wrapped(x, y))

    # Call with keyword arguments:
    assert ufloats_close(f_auto_unc(y=y, x=x), f_wrapped(y=y, x=x))

    ### Explicit derivatives:

    ## Fully defined derivatives:
    f_wrapped = uncert_core.wrap(f, [lambda x, y: 2, lambda x, y: math.cos(y)])

    assert ufloats_close(f_auto_unc(x, y), f_wrapped(x, y))

    # Call with keyword arguments:
    assert ufloats_close(f_auto_unc(y=y, x=x), f_wrapped(y=y, x=x))

    ## Automatic additional derivatives for non-defined derivatives:
    f_wrapped = uncert_core.wrap(f, [lambda x, y: 2])  # No derivative for y
    assert ufloats_close(f_auto_unc(x, y), f_wrapped(x, y))

    # Call with keyword arguments:
    assert ufloats_close(f_auto_unc(y=y, x=x), f_wrapped(y=y, x=x))


def test_wrapped_func_args_no_kwargs():
    """
    Wrap a function that takes only positional-or-keyword and
    var-positional parameters.
    """

    def f_auto_unc(x, y, *args):
        return 2 * x + umath.sin(y) + 3 * args[1]

    # Like f_auto_unc, but does not accept numbers with uncertainties:
    def f(x, y, *args):
        assert not any(
            isinstance(value, uncert_core.UFloat) for value in [x, y] + list(args)
        )
        return f_auto_unc(x, y, *args)

    x = uncert_core.ufloat(1, 0.1)
    y = uncert_core.ufloat(10, 2)
    s = "string arg"
    z = uncert_core.ufloat(100, 3)

    args = [s, z, s]  # var-positional parameters

    ### Automatic numerical derivatives:

    ## Fully automatic numerical derivatives:
    f_wrapped = uncert_core.wrap(f)
    assert ufloats_close(f_auto_unc(x, y, *args), f_wrapped(x, y, *args))

    ## Automatic additional derivatives for non-defined derivatives,
    ## and explicit None derivative:
    f_wrapped = uncert_core.wrap(f, [None])  # No derivative for y
    assert ufloats_close(f_auto_unc(x, y, *args), f_wrapped(x, y, *args))

    ### Explicit derivatives:

    ## Fully defined derivatives:
    f_wrapped = uncert_core.wrap(
        f,
        [
            lambda x, y, *args: 2,
            lambda x, y, *args: math.cos(y),
            None,
            lambda x, y, *args: 3,
        ],
    )

    assert ufloats_close(f_auto_unc(x, y, *args), f_wrapped(x, y, *args))

    ## Automatic additional derivatives for non-defined derivatives:

    # No derivative for y:
    f_wrapped = uncert_core.wrap(f, [lambda x, y, *args: 2])
    assert ufloats_close(f_auto_unc(x, y, *args), f_wrapped(x, y, *args))


def test_wrapped_func_no_args_kwargs():
    """
    Wrap a function that takes only positional-or-keyword and
    var-keyword parameters.
    """

    def f_auto_unc(x, y, **kwargs):
        return 2 * x + umath.sin(y) + 3 * kwargs["z"]

    # Like f_auto_unc, but does not accept numbers with uncertainties:
    def f(x, y, **kwargs):
        assert not any(
            isinstance(value, uncert_core.UFloat)
            for value in [x, y] + list(kwargs.values())
        )
        return f_auto_unc(x, y, **kwargs)

    x = uncert_core.ufloat(1, 0.1)
    y = uncert_core.ufloat(10, 2)
    s = "string arg"
    z = uncert_core.ufloat(100, 3)

    kwargs = {"s": s, "z": z}  # Arguments not in signature

    ### Automatic numerical derivatives:

    ## Fully automatic numerical derivatives:
    f_wrapped = uncert_core.wrap(f)
    assert ufloats_close(f_auto_unc(x, y, **kwargs), f_wrapped(x, y, **kwargs))

    # Call with keyword arguments:
    assert ufloats_close(f_auto_unc(y=y, x=x, **kwargs), f_wrapped(y=y, x=x, **kwargs))

    ## Automatic additional derivatives for non-defined derivatives,
    ## and explicit None derivative:

    # No derivative for positional-or-keyword parameter y, no
    # derivative for optional-keyword parameter z:
    f_wrapped = uncert_core.wrap(f, [None])
    assert ufloats_close(f_auto_unc(x, y, **kwargs), f_wrapped(x, y, **kwargs))

    # Call with keyword arguments:
    assert ufloats_close(f_auto_unc(y=y, x=x, **kwargs), f_wrapped(y=y, x=x, **kwargs))

    # No derivative for positional-or-keyword parameter y, no
    # derivative for optional-keyword parameter z:
    f_wrapped = uncert_core.wrap(f, [None], {"z": None})
    assert ufloats_close(f_auto_unc(x, y, **kwargs), f_wrapped(x, y, **kwargs))

    # Call with keyword arguments:
    assert ufloats_close(f_auto_unc(y=y, x=x, **kwargs), f_wrapped(y=y, x=x, **kwargs))

    # No derivative for positional-or-keyword parameter y, derivative
    # for optional-keyword parameter z:
    f_wrapped = uncert_core.wrap(f, [None], {"z": lambda x, y, **kwargs: 3})
    assert ufloats_close(f_auto_unc(x, y, **kwargs), f_wrapped(x, y, **kwargs))

    # Call with keyword arguments:
    assert ufloats_close(f_auto_unc(y=y, x=x, **kwargs), f_wrapped(y=y, x=x, **kwargs))

    ### Explicit derivatives:

    ## Fully defined derivatives:
    f_wrapped = uncert_core.wrap(
        f,
        [lambda x, y, **kwargs: 2, lambda x, y, **kwargs: math.cos(y)],
        {"z:": lambda x, y, **kwargs: 3},
    )

    assert ufloats_close(f_auto_unc(x, y, **kwargs), f_wrapped(x, y, **kwargs))
    # Call with keyword arguments:
    assert ufloats_close(f_auto_unc(y=y, x=x, **kwargs), f_wrapped(y=y, x=x, **kwargs))

    ## Automatic additional derivatives for non-defined derivatives:

    # No derivative for y or z:
    f_wrapped = uncert_core.wrap(f, [lambda x, y, **kwargs: 2])
    assert ufloats_close(f_auto_unc(x, y, **kwargs), f_wrapped(x, y, **kwargs))

    # Call with keyword arguments:
    assert ufloats_close(f_auto_unc(y=y, x=x, **kwargs), f_wrapped(y=y, x=x, **kwargs))


def test_wrapped_func_args_kwargs():
    """
    Wrap a function that takes positional-or-keyword, var-positional
    and var-keyword parameters.
    """

    def f_auto_unc(x, y, *args, **kwargs):
        return 2 * x + umath.sin(y) + 4 * args[1] + 3 * kwargs["z"]

    # Like f_auto_unc, but does not accept numbers with uncertainties:
    def f(x, y, *args, **kwargs):
        assert not any(
            isinstance(value, uncert_core.UFloat)
            for value in [x, y] + list(args) + list(kwargs.values())
        )
        return f_auto_unc(x, y, *args, **kwargs)

    x = uncert_core.ufloat(1, 0.1)
    y = uncert_core.ufloat(10, 2)
    t = uncert_core.ufloat(1000, 4)
    s = "string arg"
    z = uncert_core.ufloat(100, 3)

    args = [s, t, s]
    kwargs = {"u": s, "z": z}  # Arguments not in signature

    ### Automatic numerical derivatives:

    ## Fully automatic numerical derivatives:
    f_wrapped = uncert_core.wrap(f)

    assert ufloats_close(
        f_auto_unc(x, y, *args, **kwargs),
        f_wrapped(x, y, *args, **kwargs),
        tolerance=1e-5,
    )

    ## Automatic additional derivatives for non-defined derivatives,
    ## and explicit None derivative:

    # No derivative for positional-or-keyword parameter y, no
    # derivative for optional-keyword parameter z:
    f_wrapped = uncert_core.wrap(f, [None, None, None, lambda x, y, *args, **kwargs: 4])
    assert ufloats_close(
        f_auto_unc(x, y, *args, **kwargs),
        f_wrapped(x, y, *args, **kwargs),
        tolerance=1e-5,
    )

    # No derivative for positional-or-keyword parameter y, no
    # derivative for optional-keyword parameter z:
    f_wrapped = uncert_core.wrap(f, [None], {"z": None})
    assert ufloats_close(
        f_auto_unc(x, y, *args, **kwargs),
        f_wrapped(x, y, *args, **kwargs),
        tolerance=1e-5,
    )

    # No derivative for positional-or-keyword parameter y, derivative
    # for optional-keyword parameter z:
    f_wrapped = uncert_core.wrap(f, [None], {"z": lambda x, y, *args, **kwargs: 3})
    assert ufloats_close(
        f_auto_unc(x, y, *args, **kwargs),
        f_wrapped(x, y, *args, **kwargs),
        tolerance=1e-5,
    )

    ### Explicit derivatives:

    ## Fully defined derivatives:
    f_wrapped = uncert_core.wrap(
        f,
        [lambda x, y, *args, **kwargs: 2, lambda x, y, *args, **kwargs: math.cos(y)],
        {"z:": lambda x, y, *args, **kwargs: 3},
    )

    assert ufloats_close(
        f_auto_unc(x, y, *args, **kwargs),
        f_wrapped(x, y, *args, **kwargs),
        tolerance=1e-5,
    )

    ## Automatic additional derivatives for non-defined derivatives:

    # No derivative for y or z:
    f_wrapped = uncert_core.wrap(f, [lambda x, y, *args, **kwargs: 2])
    assert ufloats_close(
        f_auto_unc(x, y, *args, **kwargs),
        f_wrapped(x, y, *args, **kwargs),
        tolerance=1e-5,
    )


def test_wrapped_func():
    """
    Test uncertainty-aware functions obtained through wrapping.
    """

    ########################################

    # Function which can automatically handle numbers with
    # uncertainties:
    def f_auto_unc(angle, *list_var):
        return umath.cos(angle) + sum(list_var)

    def f(angle, *list_var):
        # We make sure that this function is only ever called with
        # numbers with no uncertainty (since it is wrapped):
        assert not isinstance(angle, uncert_core.UFloat)
        assert not any(isinstance(arg, uncert_core.UFloat) for arg in list_var)
        return f_auto_unc(angle, *list_var)

    f_wrapped = uncert_core.wrap(f)

    my_list = [1, 2, 3]

    ########################################
    # Test of a wrapped function that only calls the original
    # function: it should obtain the exact same result:
    assert f_wrapped(0, *my_list) == f(0, *my_list)
    # 1 == 1 +/- 0, so the type must be checked too:
    assert isinstance(f_wrapped(0, *my_list), type(f(0, *my_list)))

    ########################################
    # Call with uncertainties:

    angle = uncert_core.ufloat(1, 0.1)
    list_value = uncert_core.ufloat(3, 0.2)

    # The random variables must be the same (full correlation):

    assert ufloats_close(f_wrapped(angle, *[1, angle]), f_auto_unc(angle, *[1, angle]))

    assert ufloats_close(
        f_wrapped(angle, *[list_value, angle]), f_auto_unc(angle, *[list_value, angle])
    )

    ########################################
    # Non-numerical arguments, and  explicit and implicit derivatives:
    def f(x, y, z, t, u):
        return x + 2 * z + 3 * t + 4 * u

    f_wrapped = uncert_core.wrap(
        f, [lambda *args: 1, None, lambda *args: 2, None]
    )  # No deriv. for u

    assert f_wrapped(10, "string argument", 1, 0, 0) == 12

    x = uncert_core.ufloat(10, 1)

    assert numbers_close(
        f_wrapped(x, "string argument", x, x, x).std_dev, (1 + 2 + 3 + 4) * x.std_dev
    )


def test_wrap_with_kwargs():
    """
    Tests wrap() on functions with keyword arguments.

    Includes both wrapping a function that takes optional keyword
    arguments and calling a wrapped function with keyword arguments
    (optional or not).
    """

    # Version of f() that automatically works with numbers with
    # uncertainties:
    def f_auto_unc(x, y, *args, **kwargs):
        return x + umath.sin(y) + 2 * args[0] + 3 * kwargs["t"]

    # We also add keyword arguments in the function which is wrapped:
    def f(x, y, *args, **kwargs):
        # We make sure that f is not called directly with a number with
        # uncertainty:

        for value in [x, y] + list(args) + list(kwargs.values()):
            assert not isinstance(value, uncert_core.UFloat)

        return f_auto_unc(x, y, *args, **kwargs)

    f_wrapped = uncert_core.wrap(f)

    x = ufloat(1, 0.1)
    y = ufloat(10, 0.11)
    z = ufloat(100, 0.111)
    t = ufloat(0.1, 0.1111)

    z_uatom = get_single_uatom(z)
    t_uatom = get_single_uatom(t)

    assert ufloats_close(
        f_wrapped(x, y, z, t=t), f_auto_unc(x, y, z, t=t), tolerance=1e-5
    )

    ########################################

    # We make sure that analytical derivatives are indeed used. We
    # also test the automatic handling of additional *args arguments
    # beyond the number of supplied derivatives.

    f_wrapped2 = uncert_core.wrap(f, [None, lambda x, y, *args, **kwargs: math.cos(y)])

    # The derivatives must be perfectly identical:

    # The *args parameter of f() is given as a keyword argument, so as
    # to try to confuse the code:

    assert (
        f_wrapped2(x, y, z, t=t).error_components[z_uatom]
        == f_auto_unc(x, y, z, t=t).error_components[z_uatom]
    )

    # Derivatives supplied through the keyword-parameter dictionary of
    # derivatives, and also derivatives supplied for the
    # var-positional arguments (*args[0]):

    f_wrapped3 = uncert_core.wrap(
        f,
        [None, None, lambda x, y, *args, **kwargs: 2],
        {"t": lambda x, y, *args, **kwargs: 3},
    )

    # The derivatives should be exactly the same, because they are
    # obtained with the exact same analytic formula:
    assert (
        f_wrapped3(x, y, z, t=t).error_components[z_uatom]
        == f_auto_unc(x, y, z, t=t).error_components[z_uatom]
    )
    assert (
        f_wrapped3(x, y, z, t=t).error_components[t_uatom]
        == f_auto_unc(x, y, z, t=t).error_components[t_uatom]
    )

    ########################################
    # Making sure that user-supplied derivatives are indeed called:

    class FunctionCalled(Exception):
        """
        Raised to signal that a function is indeed called.
        """

        pass

    def failing_func(x, y, *args, **kwargs):
        raise FunctionCalled

    f_wrapped4 = uncert_core.wrap(f, [None, failing_func], {"t": failing_func})

    try:
        f_wrapped4(x, 3.14, z, t=t)
    except FunctionCalled:
        pass
    else:
        raise Exception("User-supplied derivative should be called")

    try:
        f_wrapped4(x, y, z, t=3.14)
    except FunctionCalled:
        pass
    else:
        raise Exception("User-supplied derivative should be called")

    try:
        f_wrapped4(x, 3.14, z, t=3.14)
    except FunctionCalled:
        raise Exception("User-supplied derivative should *not* be called")


###############################################################################


def test_access_to_std_dev():
    "Uniform access to the standard deviation"

    x = ufloat(1, 0.1)
    y = 2 * x

    # std_dev for Variable and AffineScalarFunc objects:
    assert uncert_core.std_dev(x) == x.std_dev
    assert uncert_core.std_dev(y) == y.std_dev

    # std_dev for other objects:
    assert uncert_core.std_dev([]) == 0
    assert uncert_core.std_dev(None) == 0


###############################################################################


def test_covariances():
    "Covariance matrix"

    x = ufloat(1, 0.1)
    y = -2 * x + 10
    z = -3 * x
    covs = uncert_core.covariance_matrix([x, y, z])
    # Diagonal elements are simple:
    assert numbers_close(covs[0][0], 0.01)
    assert numbers_close(covs[1][1], 0.04)
    assert numbers_close(covs[2][2], 0.09)
    # Non-diagonal elements:
    assert numbers_close(covs[0][1], -0.02)


###############################################################################

# The tests below require NumPy, which is an optional package:
try:
    import numpy
    from helpers import uarrays_close
except ImportError:
    pass
else:

    def test_numpy_comparison():
        "Comparison with a NumPy array."

        x = ufloat(1, 0.1)

        # Comparison with a different type:
        assert x != [x, x]

        # NumPy arrays can be compared, through element-wise
        # comparisons.  Numbers with uncertainties should yield the
        # same kind of results as pure floats (i.e., a NumPy array,
        # etc.).

        # We test the comparison operators both for the uncertainties
        # package *and* the NumPy package:

        # Equalities, etc.:
        assert len(x == numpy.arange(10)) == 10
        assert len(numpy.arange(10) == x) == 10
        assert len(x != numpy.arange(10)) == 10
        assert len(numpy.arange(10) != x) == 10
        assert len(x == numpy.array([x, x, x])) == 3
        assert len(numpy.array([x, x, x]) == x) == 3
        assert numpy.all(x == numpy.array([x, x, x]))

        # Inequalities:
        assert len(x < numpy.arange(10)) == 10
        assert len(numpy.arange(10) > x) == 10
        assert len(x <= numpy.arange(10)) == 10
        assert len(numpy.arange(10) >= x) == 10
        assert len(x > numpy.arange(10)) == 10
        assert len(numpy.arange(10) < x) == 10
        assert len(x >= numpy.arange(10)) == 10
        assert len(numpy.arange(10) <= x) == 10

        # More detailed test, that shows that the comparisons are
        # meaningful (x >= 0, but not x <= 1):
        assert numpy.all((x >= numpy.arange(3)) == [True, False, False])

    def test_correlated_values():
        """
        Correlated variables.
        Test through the input of the (full) covariance matrix.
        """

        u = uncert_core.ufloat(1, 0.1)
        cov = uncert_core.covariance_matrix([u])
        # "1" is used instead of u.nominal_value because
        # u.nominal_value might return a float.  The idea is to force
        # the new variable u2 to be defined through an integer nominal
        # value:
        (u2,) = uncert_core.correlated_values([1], cov)
        expr = 2 * u2  # Calculations with u2 should be possible, like with u # noqa

        ####################

        # Covariances between output and input variables:

        x = ufloat(1, 0.1)
        y = ufloat(2, 0.3)
        z = -3 * x + y

        covs = uncert_core.covariance_matrix([x, y, z])

        # Test of the diagonal covariance elements:
        assert uarrays_close(
            numpy.array([v.std_dev**2 for v in (x, y, z)]), numpy.array(covs).diagonal()
        )

        # "Inversion" of the covariance matrix: creation of new
        # variables:
        (x_new, y_new, z_new) = uncert_core.correlated_values(
            [x.nominal_value, y.nominal_value, z.nominal_value],
            covs,
            tags=["x", "y", "z"],
        )

        # Even the uncertainties should be correctly reconstructed:
        assert uarrays_close(numpy.array((x, y, z)), numpy.array((x_new, y_new, z_new)))

        # ... and the covariances too:
        assert uarrays_close(
            numpy.array(covs),
            numpy.array(uncert_core.covariance_matrix([x_new, y_new, z_new])),
        )

        assert uarrays_close(numpy.array([z_new]), numpy.array([-3 * x_new + y_new]))

        ####################

        # ... as well as functional relations:

        u = ufloat(1, 0.05)
        v = ufloat(10, 0.1)
        sum_value = u + 2 * v

        # Covariance matrices:
        cov_matrix = uncert_core.covariance_matrix([u, v, sum_value])

        # Correlated variables can be constructed from a covariance
        # matrix, if NumPy is available:
        (u2, v2, sum2) = uncert_core.correlated_values(
            [x.nominal_value for x in [u, v, sum_value]], cov_matrix
        )

        # uarrays_close() is used instead of numbers_close() because
        # it compares uncertainties too:
        assert uarrays_close(numpy.array([u]), numpy.array([u2]))
        assert uarrays_close(numpy.array([v]), numpy.array([v2]))
        assert uarrays_close(numpy.array([sum_value]), numpy.array([sum2]))
        assert uarrays_close(numpy.array([0]), numpy.array([sum2 - (u2 + 2 * v2)]))

        # Spot checks of the correlation matrix:
        corr_matrix = uncert_core.correlation_matrix([u, v, sum_value])
        assert numbers_close(corr_matrix[0, 0], 1)
        assert numbers_close(corr_matrix[1, 2], 2 * v.std_dev / sum_value.std_dev)

        ####################

        # Test of numerical robustness despite wildly different
        # orders of magnitude (see
        # https://github.com/lebigot/uncertainties/issues/95):
        cov = numpy.diag([1e-70, 1e-70, 1e10])
        cov[0, 1] = cov[1, 0] = 0.9e-70
        cov[[0, 1], 2] = -3e-34
        cov[2, [0, 1]] = -3e-34
        variables = uncert_core.correlated_values([0] * 3, cov)

        # Since the numbers are very small, we need to compare them
        # in a stricter way, that handles the case of a 0 variance
        # in `variables`:
        assert numbers_close(
            1e66 * cov[0, 0], 1e66 * variables[0].s ** 2, tolerance=1e-5
        )
        assert numbers_close(
            1e66 * cov[1, 1], 1e66 * variables[1].s ** 2, tolerance=1e-5
        )

        ####################

        # 0 variances are a bit special, since the correlation matrix
        # cannot be calculated naively, so we test that there is no
        # specific problem in this case:

        cov = numpy.diag([0, 0, 10])
        nom_values = [1, 2, 3]
        variables = uncert_core.correlated_values(nom_values, cov)

        for variable, nom_value, variance in zip(variables, nom_values, cov.diagonal()):
            assert numbers_close(variable.n, nom_value)
            assert numbers_close(variable.s**2, variance)

        assert uarrays_close(cov, numpy.array(uncert_core.covariance_matrix(variables)))

    def test_correlated_values_correlation_mat():
        """
        Tests the input of correlated value.

        Test through their correlation matrix (instead of the
        covariance matrix).
        """

        x = ufloat(1, 0.1)
        y = ufloat(2, 0.3)
        z = -3 * x + y

        cov_mat = uncert_core.covariance_matrix([x, y, z])

        std_devs = numpy.sqrt(numpy.array(cov_mat).diagonal())

        corr_mat = cov_mat / std_devs / std_devs[numpy.newaxis].T

        # We make sure that the correlation matrix is indeed diagonal:
        assert (corr_mat - corr_mat.T).max() <= 1e-15
        # We make sure that there are indeed ones on the diagonal:
        assert (corr_mat.diagonal() - 1).max() <= 1e-15

        # We try to recover the correlated variables through the
        # correlation matrix (not through the covariance matrix):

        nominal_values = [v.nominal_value for v in (x, y, z)]
        std_devs = [v.std_dev for v in (x, y, z)]
        x2, y2, z2 = uncert_core.correlated_values_norm(
            list(zip(nominal_values, std_devs)), corr_mat
        )

        # uarrays_close() is used instead of numbers_close() because
        # it compares uncertainties too:

        # Test of individual variables:
        assert uarrays_close(numpy.array([x]), numpy.array([x2]))
        assert uarrays_close(numpy.array([y]), numpy.array([y2]))
        assert uarrays_close(numpy.array([z]), numpy.array([z2]))

        # Partial correlation test:
        assert uarrays_close(numpy.array([0]), numpy.array([z2 - (-3 * x2 + y2)]))

        # Test of the full covariance matrix:
        assert uarrays_close(
            numpy.array(cov_mat),
            numpy.array(uncert_core.covariance_matrix([x2, y2, z2])),
        )


@pytest.mark.skipif(
    np is not None,
    reason="This test is only run when numpy is not installed.",
)
def test_no_numpy():
    nom_values = [1, 2, 3]
    std_devs = [0.1, 0.2, 0.3]
    cov = [
        [1, 0, 0],
        [0, 1, 0],
        [0, 0, 1],
    ]

    with pytest.raises(
        NotImplementedError,
        match="not able to import numpy",
    ):
        _ = correlated_values(nom_values, cov)

    with pytest.raises(
        NotImplementedError,
        match="not able to import numpy",
    ):
        _ = correlated_values_norm(
            list(zip(nom_values, std_devs)),
            cov,
        )

    x = ufloat(1, 0.1)
    y = ufloat(2, 0.2)
    z = ufloat(3, 0.3)

    with pytest.raises(
        NotImplementedError,
        match="not able to import numpy",
    ):
        _ = correlation_matrix([x, y, z])<|MERGE_RESOLUTION|>--- conflicted
+++ resolved
@@ -17,13 +17,7 @@
 )
 from uncertainties.ops import partial_derivative
 from helpers import (
-<<<<<<< HEAD
     get_single_uatom,
-    power_special_cases,
-    power_all_cases,
-    power_wrt_ref,
-=======
->>>>>>> b7be2e7f
     numbers_close,
     ufloats_close,
 )
