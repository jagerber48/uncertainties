--- conflicted
+++ resolved
@@ -2,10 +2,10 @@
 import math
 import random  # noqa
 
-<<<<<<< HEAD
 import pytest
 
-from uncertainties import formatting
+from uncertainties import core as uncert_core
+
 from uncertainties.new import (
     UFloat,
     ufloat,
@@ -18,11 +18,6 @@
 from uncertainties.new.ucombo import UCombo
 from uncertainties.new import umath
 
-=======
-import uncertainties.core as uncert_core
-from uncertainties.core import ufloat, AffineScalarFunc, ufloat_fromstr
-from uncertainties import umath
->>>>>>> ce162690
 from helpers import (
     power_special_cases,
     power_all_cases,
@@ -285,14 +280,17 @@
     # original variables should be preserved:
     t_copy = copy.copy(t)
     # Covariance is preserved through a shallow copy:
-    assert set(x.uncertainty.expanded_dict).issubset(set(t_copy.uncertainty.expanded_dict))
+    assert set(x.uncertainty.expanded_dict).issubset(
+        set(t_copy.uncertainty.expanded_dict)
+    )
     assert (covariance_matrix([t, z]) == covariance_matrix([t_copy, z])).all
 
     # Covariance is preserved through a deep copy
     t_deepcopy = copy.deepcopy(t)
-    assert set(x.uncertainty.expanded_dict).issubset(set(t_deepcopy.uncertainty.expanded_dict))
+    assert set(x.uncertainty.expanded_dict).issubset(
+        set(t_deepcopy.uncertainty.expanded_dict)
+    )
     assert (covariance_matrix([t, z]) == covariance_matrix([t_deepcopy, z])).all
-
 
     # Test of implementations with weak references:
 
@@ -309,6 +307,7 @@
 
 ## Classes for the pickling tests (put at the module level, so that
 ## they can be unpickled):
+
 
 # Subclass without slots:
 class NewUFloatDict(UFloat):
@@ -677,7 +676,9 @@
     ### Explicit derivatives:
 
     ## Fully defined derivatives:
-    f_wrapped = to_ufloat_pos_func((lambda x, y: 2.0, lambda x, y: math.cos(y)))(f, )
+    f_wrapped = to_ufloat_pos_func((lambda x, y: 2.0, lambda x, y: math.cos(y)))(
+        f,
+    )
 
     assert ufloats_close(f_auto_unc(x, y), f_wrapped(x, y))
 
@@ -760,8 +761,7 @@
     # Like f_auto_unc, but does not accept numbers with uncertainties:
     def f(x, y, **kwargs):
         assert not any(
-            isinstance(value, UFloat)
-            for value in [x, y] + list(kwargs.values())
+            isinstance(value, UFloat) for value in [x, y] + list(kwargs.values())
         )
         return f_auto_unc(x, y, **kwargs)
 
@@ -815,8 +815,9 @@
         {
             0: lambda x, y, **kwargs: 2,
             1: lambda x, y, **kwargs: math.cos(y),
-            "z": lambda x, y, **kwargs: 3
-        })(f)
+            "z": lambda x, y, **kwargs: 3,
+        }
+    )(f)
 
     assert ufloats_close(f_auto_unc(x, y, **kwargs), f_wrapped(x, y, **kwargs))
     # Call with keyword arguments:
