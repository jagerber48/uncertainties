import copy
<<<<<<< HEAD
import inspect
=======
import json
>>>>>>> e7407cb4
import math
import gc
import pickle
import random

import pytest

import uncertainties.core as uncert_core
from uncertainties.core import (
    ufloat,
    ufloat_fromstr,
)
from uncertainties import (
    umath,
    UFloat,
    correlated_values,
    correlated_values_norm,
    correlation_matrix,
)
from uncertainties.ops import partial_derivative
from helpers import (
<<<<<<< HEAD
    get_single_uatom,
    numbers_close,
    ufloats_close,
=======
    nan_close,
    ufloat_nan_close,
>>>>>>> e7407cb4
)


try:
    import numpy as np
except ImportError:
    np = None


def test_UFloat_class_construction():
    """Test creating UFloat directly."""
    x = UFloat(3, 0.14)
    assert x.nominal_value == 3
    assert x.std_dev == 0.14
    assert get_single_uatom(x).tag is None

    x = UFloat(3, 0.14, "pi")
    assert x.nominal_value == 3
    assert x.std_dev == 0.14
    assert get_single_uatom(x).tag == "pi"

    x = UFloat(3, 0.14, tag="pi")
    assert x.nominal_value == 3
    assert x.std_dev == 0.14
    assert get_single_uatom(x).tag == "pi"

    with pytest.raises(uncert_core.NegativeStdDev):
        _ = UFloat(3, -0.1)

<<<<<<< HEAD
    with pytest.raises(TypeError):
        UFloat(1)
=======
    try:
        ufloat(1)  # Form that has never been allowed
    except TypeError:
        pass
    else:
        raise Exception("An exception should be raised")


def test_ufloat_fromstr():
    "Input of numbers with uncertainties as a string"

    # String representation, and numerical values:
    tests = {
        "-1.23(3.4)": (-1.23, 3.4),  # (Nominal value, error)
        "  -1.23(3.4)  ": (-1.23, 3.4),  # Spaces ignored
        "-1.34(5)": (-1.34, 0.05),
        "1(6)": (1, 6),
        "3(4.2)": (3, 4.2),
        "-9(2)": (-9, 2),
        "1234567(1.2)": (1234567, 1.2),
        "12.345(15)": (12.345, 0.015),
        "-12.3456(78)e-6": (-12.3456e-6, 0.0078e-6),
        "0.29": (0.29, 0.01),
        "31.": (31, 1),
        "-31.": (-31, 1),
        # The following tests that the ufloat() routine does
        # not consider '31' like the tuple ('3', '1'), which would
        # make it expect two numbers (instead of 2 1-character
        # strings):
        "31": (31, 1),
        "-3.1e10": (-3.1e10, 0.1e10),
        "169.0(7)": (169, 0.7),
        "-0.1+/-1": (-0.1, 1),
        "-13e-2+/-1e2": (-13e-2, 1e2),
        "-14.(15)": (-14, 15),
        "-100.0(15)": (-100, 1.5),
        "14.(15)": (14, 15),
        # Global exponent:
        "(3.141+/-0.001)E+02": (314.1, 0.1),
        ## Pretty-print notation:
        # ± sign, global exponent (not pretty-printed):
        "(3.141±0.001)E+02": (314.1, 0.1),
        # ± sign, individual exponent:
        "3.141E+02±0.001e2": (314.1, 0.1),
        # ± sign, times symbol, superscript (= full pretty-print):
        "(3.141 ± 0.001) × 10²": (314.1, 0.1),
        ## Others
        # Forced parentheses:
        "(2 +/- 0.1)": (2, 0.1),
        # NaN uncertainty:
        "(3.141±nan)E+02": (314.1, float("nan")),
        "3.141e+02+/-nan": (314.1, float("nan")),
        "3.4(nan)e10": (3.4e10, float("nan")),
        # NaN value:
        "nan+/-3.14e2": (float("nan"), 314),
        # "Double-floats"
        "(-3.1415 +/- 1e-4)e+200": (-3.1415e200, 1e196),
        "(-3.1415e-10 +/- 1e-4)e+200": (-3.1415e190, 1e196),
        # Special float representation:
        "-3(0.)": (-3, 0),
    }

    for representation, values in tests.items():
        # We test the fact that surrounding spaces are removed:
        representation = "  {}  ".format(representation)

        # Without tag:
        num = ufloat_fromstr(representation)
        assert nan_close(num.nominal_value, values[0])
        assert nan_close(num.std_dev, values[1])
        assert num.tag is None

        # With a tag as positional argument:
        num = ufloat_fromstr(representation, "test variable")
        assert nan_close(num.nominal_value, values[0])
        assert nan_close(num.std_dev, values[1])
        assert num.tag == "test variable"

        # With a tag as keyword argument:
        num = ufloat_fromstr(representation, tag="test variable")
        assert nan_close(num.nominal_value, values[0])
        assert nan_close(num.std_dev, values[1])
        assert num.tag == "test variable"
>>>>>>> e7407cb4


def test_ufloat_function_construction():
    """Test creating UFloat via ufloat() function."""
    x = ufloat(3, 0.14)
    assert x.nominal_value == 3
    assert x.std_dev == 0.14
    assert get_single_uatom(x).tag is None

    x = ufloat(3, 0.14, "pi")
    assert x.nominal_value == 3
    assert x.std_dev == 0.14
    assert get_single_uatom(x).tag == "pi"

    # ... with tag keyword:
    x = ufloat(3, 0.14, tag="pi")
    assert x.nominal_value == 3
    assert x.std_dev == 0.14
    assert get_single_uatom(x).tag == "pi"

    with pytest.raises(uncert_core.NegativeStdDev):
        _ = ufloat(3, -0.1)

    with pytest.raises(TypeError):
        ufloat(1)


ufloat_from_str_cases = [
    ("-1.23(3.4)", -1.23, 3.4),
    ("  -1.23(3.4)  ", -1.23, 3.4),  # Test that leading and trailing spaces are ignored
    ("-1.34(5)", -1.34, 0.05),
    ("1(6)", 1, 6),
    ("3(4.2)", 3, 4.2),
    ("-9(2)", -9, 2),
    ("1234567(1.2)", 1234567, 1.2),
    ("12.345(15)", 12.345, 0.015),
    ("-12.3456(78)e-6", -12.3456e-6, 0.0078e-6),
    ("0.29", 0.29, 0.01),
    ("31.", 31, 1),
    ("-31.", -31, 1),
    # The following tests that the ufloat() routine does
    # not consider '31' like the tuple ('3', '1'), which would
    # make it expect two numbers (instead of 2 1-character
    # strings):
    ("31", 31, 1),
    ("-3.1e10", -3.1e10, 0.1e10),
    ("169.0(7)", 169, 0.7),
    ("-0.1+/-1", -0.1, 1),
    ("-13e-2+/-1e2", -13e-2, 1e2),
    ("-14.(15)", -14, 15),
    ("-100.0(15)", -100, 1.5),
    ("14.(15)", 14, 15),
    # Global exponent:
    ("(3.141+/-0.001)E+02", 314.1, 0.1),
    ## Pretty-print notation:
    # ± sign, global exponent (not pretty-printed):
    ("(3.141±0.001)E+02", 314.1, 0.1),
    # ± sign, individual exponent:
    ("3.141E+02±0.001e2", 314.1, 0.1),
    # ± sign, times symbol, superscript (= full pretty-print):
    ("(3.141 ± 0.001) × 10²", 314.1, 0.1),
    ## Others
    # Forced parentheses:
    ("(2 +/- 0.1)", 2, 0.1),
    # NaN uncertainty:
    ("(3.141±nan)E+02", 314.1, float("nan")),
    ("3.141e+02+/-nan", 314.1, float("nan")),
    ("3.4(nan)e10", 3.4e10, float("nan")),
    # NaN value:
    ("nan+/-3.14e2", float("nan"), 314),
    # Special float representation:
    ("-3(0.)", -3, 0),
]


@pytest.mark.parametrize("input_str,nominal_value,std_dev", ufloat_from_str_cases)
def test_ufloat_fromstr(input_str, nominal_value, std_dev):
    num = ufloat_fromstr(input_str)
    assert numbers_close(num.nominal_value, nominal_value)
    assert numbers_close(num.std_dev, std_dev)
    if std_dev != 0:
        assert get_single_uatom(num).tag is None
    else:
        assert num.uncertainty.ucombo_tuple == ()

    # With a tag as positional argument:
    num = ufloat_fromstr(input_str, "test variable")
    assert numbers_close(num.nominal_value, nominal_value)
    assert numbers_close(num.std_dev, std_dev)
    if std_dev != 0:
        assert get_single_uatom(num).tag == "test variable"
    else:
        assert num.uncertainty.ucombo_tuple == ()

    # With a tag as keyword argument:
    num = ufloat_fromstr(input_str, tag="test variable")
    assert numbers_close(num.nominal_value, nominal_value)
    assert numbers_close(num.std_dev, std_dev)
    if std_dev != 0:
        assert get_single_uatom(num).tag == "test variable"
    else:
        assert num.uncertainty.ucombo_tuple == ()


# Randomly generated but static test values.
deriv_propagation_cases = [
    ("__abs__", (1.1964838601545966,), 0.047308407404731856),
    ("__pos__", (1.5635699242286414,), 0.38219529954774223),
    ("__neg__", (-0.4520304708235554,), 0.8442835926901457),
    ("__trunc__", (0.4622631416873926,), 0.6540076679531033),
    ("__add__", (-0.7581877519537352, 1.6579645792821753), 0.5083165826806606),
    ("__radd__", (-0.976869259500134, 1.1542019729184076), 0.732839320238539),
    ("__sub__", (1.0233545960703134, 0.029354693323845993), 0.7475621525040559),
    ("__rsub__", (0.49861518245313663, -0.9927317702800833), 0.5421488555485847),
    ("__mul__", (0.0654070362874073, 1.9216078105121919), 0.6331001122119122),
    ("__rmul__", (-0.4006772142682373, 0.19628658198222926), 0.3300416314362784),
    ("__truediv__", (-0.5573378968194893, 0.28646277014641486), 0.42933306560556384),
    ("__rtruediv__", (1.7663869752268884, -0.1619387546963642), 0.6951025849642374),
    ("__floordiv__", (0.11750026664733992, -1.0120567560937617), 0.9557126076209381),
    ("__rfloordiv__", (-1.2872736512072698, -1.4416464249395973), 0.28262518984780205),
    ("__pow__", (0.34371967038364515, -0.8313605840956209), 0.6267147080961244),
    ("__rpow__", (1.593375683248082, 1.9890969272006154), 0.7171353266792271),
    ("__mod__", (0.7478106873313131, 1.2522332955942628), 0.5682413634363304),
    ("__rmod__", (1.5227432102303133, -0.5177923078991333), 0.25752786270795935),
]


@pytest.mark.parametrize("func_name, args, std_dev", deriv_propagation_cases)
def test_deriv_propagation(func_name, args, std_dev):
    func = getattr(UFloat, func_name)
    ufloat_args = [UFloat(arg, std_dev) for arg in args]
    output = func(*ufloat_args)

    for idx, _ in enumerate(ufloat_args):
        deriv = partial_derivative(func, idx)(*args)
        for atom, input_weight in ufloat_args[idx].error_components.items():
            output_weight = output.error_components[atom]
            assert numbers_close(output_weight, deriv * input_weight)


def test_copy():
    """Standard copy module integration."""
    x = ufloat(3, 0.1)
    assert x == x

    x_uatom = get_single_uatom(x)

    y = copy.copy(x)
    assert y == x
    assert get_single_uatom(y) == x_uatom

    z = copy.deepcopy(x)
    assert z == x
    assert get_single_uatom(z) == x_uatom

    t = x + 2 * z
    assert x_uatom in t.error_components

    t_copy = copy.copy(t)
    assert x_uatom in t_copy.error_components
    assert uncert_core.covariance_matrix([t, z]) == uncert_core.covariance_matrix(
        [t_copy, z]
    )

    t_deepcopy = copy.deepcopy(t)
    assert x_uatom in t_deepcopy.error_components
    assert uncert_core.covariance_matrix([t, z]) == uncert_core.covariance_matrix(
        [t_deepcopy, z]
    )

    del x
    gc.collect()
    assert x_uatom in y.error_components


"""
Classes to test pickling with different types of __slots__ inheritance
"""


class UFloatDict(UFloat):
    pass


class UFloatSlotsTuple(UFloat):
    __slots__ = ("new_attr",)


class UFloatSlotsStr(UFloat):
    __slots__ = "new_attr"


def test_pickling():
    """Standard pickle module integration."""
    x = UFloat(2, 0.1)
    x_unpickled = pickle.loads(pickle.dumps(x))

    assert x_unpickled == x

    f = 2 * x
<<<<<<< HEAD
    assert isinstance(f, UFloat)
=======
    assert isinstance(f, AffineScalarFunc)
    (f_unpickled, x_unpickled2) = pickle.loads(pickle.dumps((f, x)))
    # Correlations must be preserved:
    assert f_unpickled == x_unpickled2 + x_unpickled2
>>>>>>> e7407cb4

    f_unpickled, x_unpickled2 = pickle.loads(pickle.dumps((f, x)))
    assert f_unpickled - 2 * x_unpickled2 == 0

    for subclass in (UFloatDict, UFloatSlotsTuple, UFloatSlotsStr):
        x = subclass(3, 0.14)

        # Pickling test with possibly uninitialized slots:
        assert pickle.loads(pickle.dumps(x)) == x

        # Unpickling test:
        x.new_attr = "New attr value"
        x_unpickled = pickle.loads(pickle.dumps(x))
        assert x_unpickled == x
        assert x_unpickled.new_attr == "New attr value"

    x = uncert_core.UCombo(())
    assert pickle.loads(pickle.dumps(x)).ucombo_tuple == ()


def test_comparison_ops():
    "Test of comparison operators"

    # Operations on quantities equivalent to Python numbers must still
    # be correct:
    b = ufloat(10, 0)
    c = ufloat(10, 0)
    assert b == c

    x = ufloat(3, 0.1)

    assert x == x
    # Comparaison between Variable and AffineScalarFunc:
    assert x == x + 0
    # Comparaison between 2 _different_ AffineScalarFunc objects
    # representing the same value:
    assert x / 2 == x / 2
    # With uncorrelated result that have the same behavior (value and
    # standard error):
    assert 2 * ufloat(1, 0.1) != ufloat(2, 0.2)
    # Comparaison between 2 _different_ Variable objects
    # that are uncorrelated:
    assert x != ufloat(3, 0.1)

    assert x != ufloat(3, 0.2)

    # Comparison to other types should work:
    assert x is not None  # Not comparable
    assert x - x != 0  # Equality comparison with float is always False
    assert x != [1, 2]

    ####################

    # Checks of the semantics of logical operations: they return True
    # iff they are always True when the parameters vary in an
    # infinitesimal interval inside sigma (sigma == 0 is a special
    # case):

    def test_all_comparison_ops(x, y):
        """
        Takes two Variable objects.

        Fails if any comparison operation fails to follow the proper
        semantics: a comparison only returns True if the correspond float
        comparison results are True for all the float values taken by
        the variables (of x and y) when they vary in an infinitesimal
        neighborhood within their uncertainty.

        This test is stochastic: it may, exceptionally, fail for
        correctly implemented comparison operators.
        """

        def random_float(var):
            """
            Returns a random value for Variable var, in an
            infinitesimal interval withing its uncertainty.  The case
            of a zero uncertainty is special.
            """
            return (random.random() - 0.5) * min(var.std_dev, 1e-5) + var.nominal_value

        # All operations are tested:
        for op in ["__%s__" % name for name in ("ne", "eq")]:
            try:
                float_func = getattr(float, op)
            except AttributeError:  # Python 2.3's floats don't have __ne__
                continue

            # Determination of the correct truth value of func(x, y):

            sampled_results = []

            # The "main" value is an important particular case, and
            # the starting value for the final result
            # (correct_result):

            sampled_results.append(float_func(x.nominal_value, y.nominal_value))

            for check_num in range(50):  # Many points checked
                sampled_results.append(float_func(random_float(x), random_float(y)))

            min_result = min(sampled_results)
            max_result = max(sampled_results)

            if min_result == max_result:
                correct_result = min_result
            else:
                # Almost all results must be True, for the final value
                # to be True:
                num_min_result = sampled_results.count(min_result)

                # 1 exception is considered OK:
                correct_result = num_min_result == 1

            try:
                assert correct_result == getattr(x, op)(y)
            except AssertionError:
                print("Sampling results:", sampled_results)
                raise Exception(
                    "Semantic value of %s %s (%s) %s not"
                    " correctly reproduced." % (x, op, y, correct_result)
                )

    # With different numbers:
    test_all_comparison_ops(ufloat(3, 0.1), ufloat(-2, 0.1))
    test_all_comparison_ops(
        ufloat(0, 0),  # Special number
        ufloat(1, 1),
    )
    test_all_comparison_ops(
        ufloat(0, 0),  # Special number
        ufloat(0, 0.1),
    )
    # With identical numbers:
    test_all_comparison_ops(ufloat(0, 0), ufloat(0, 0))
    test_all_comparison_ops(ufloat(1, 1), ufloat(1, 1))


def test_logic():
    "bool defers to object.__bool__ and always returns True."
    x = ufloat(3, 0)
    y = ufloat(0, 0)
    z = ufloat(0, 0.1)
    t = ufloat(-1, 2)

    assert bool(x)
    assert bool(y)
    assert bool(z)
    assert bool(t)


def test_basic_access_to_data():
    "Access to data from Variable and AffineScalarFunc objects."

    x = ufloat(3.14, 0.01, "x var")
    assert get_single_uatom(x).tag == "x var"
    assert x.nominal_value == 3.14
    assert x.std_dev == 0.01

    # Case of AffineScalarFunc objects:
    y = x + 0
    assert type(y) == UFloat
    assert y.nominal_value == 3.14
    assert y.std_dev == 0.01

    # Details on the sources of error:
    a = ufloat(-1, 0.001)
    y = 2 * x + 3 * x + 2 + a
    error_sources = y.error_components
    assert len(error_sources) == 2
    # 'a' and 'x'
    assert y.covariance(x) == 0.05 * 0.01
    assert y.covariance(a) == 0.001 * 0.001

    with pytest.raises(AttributeError):
        # std_dev cannot be modified
        x.std_dev = 1

    # Calculated values with uncertainties should not have a settable
    # standard deviation:
    y = 2 * x
    with pytest.raises(AttributeError):
        y.std_dev = 1

    # Calculation of deviations in units of the standard deviations:
    assert 10 / x.std_dev == x.std_score(10 + x.nominal_value)

    # "In units of the standard deviation" is not always meaningful:
    x = ufloat(1, 0)
    with pytest.raises(ValueError):
        x.std_score(1)


def test_correlations():
    "Correlations between variables"

    a = ufloat(1, 0)
    x = ufloat(4, 0.1)
    y = x * 2 + a
    # Correlations cancel "naive" additions of uncertainties:
    assert y.std_dev != 0
    normally_zero = y - (x * 2 + 1)
    assert normally_zero.nominal_value == 0
    assert normally_zero.std_dev == 0


def test_no_coercion():
    """
    Coercion of Variable object to a simple float.

    The coercion should be impossible, like for complex numbers.
    """

    x = ufloat(4, 1)
    try:
        assert float(x) == 4
    except TypeError:
        pass
    else:
        raise Exception("Conversion to float() should fail with TypeError")


def test_wrapped_func_no_args_no_kwargs():
    """
    Wrap a function that takes only positional-or-keyword parameters.
    """

    def f_auto_unc(x, y):
        return 2 * x + umath.sin(y)

    # Like f_auto_unc, but does not accept numbers with uncertainties:
    def f(x, y):
        assert not isinstance(x, uncert_core.UFloat)
        assert not isinstance(y, uncert_core.UFloat)
        return f_auto_unc(x, y)

    x = uncert_core.ufloat(1, 0.1)
    y = uncert_core.ufloat(10, 2)

    ### Automatic numerical derivatives:

    ## Fully automatic numerical derivatives:
    f_wrapped = uncert_core.wrap(f)
    assert ufloat_nan_close(f_auto_unc(x, y), f_wrapped(x, y))

    # Call with keyword arguments:
    assert ufloat_nan_close(f_auto_unc(y=y, x=x), f_wrapped(y=y, x=x))

    ## Automatic additional derivatives for non-defined derivatives,
    ## and explicit None derivative:
    f_wrapped = uncert_core.wrap(f, [None])  # No derivative for y
    assert ufloat_nan_close(f_auto_unc(x, y), f_wrapped(x, y))

    # Call with keyword arguments:
    assert ufloat_nan_close(f_auto_unc(y=y, x=x), f_wrapped(y=y, x=x))

    ### Explicit derivatives:

    ## Fully defined derivatives:
    f_wrapped = uncert_core.wrap(f, [lambda x, y: 2, lambda x, y: math.cos(y)])

    assert ufloat_nan_close(f_auto_unc(x, y), f_wrapped(x, y))

    # Call with keyword arguments:
    assert ufloat_nan_close(f_auto_unc(y=y, x=x), f_wrapped(y=y, x=x))

    ## Automatic additional derivatives for non-defined derivatives:
    f_wrapped = uncert_core.wrap(f, [lambda x, y: 2])  # No derivative for y
    assert ufloat_nan_close(f_auto_unc(x, y), f_wrapped(x, y))

    # Call with keyword arguments:
    assert ufloat_nan_close(f_auto_unc(y=y, x=x), f_wrapped(y=y, x=x))


def test_wrapped_func_args_no_kwargs():
    """
    Wrap a function that takes only positional-or-keyword and
    var-positional parameters.
    """

    def f_auto_unc(x, y, *args):
        return 2 * x + umath.sin(y) + 3 * args[1]

    # Like f_auto_unc, but does not accept numbers with uncertainties:
    def f(x, y, *args):
        assert not any(
            isinstance(value, uncert_core.UFloat) for value in [x, y] + list(args)
        )
        return f_auto_unc(x, y, *args)

    x = uncert_core.ufloat(1, 0.1)
    y = uncert_core.ufloat(10, 2)
    s = "string arg"
    z = uncert_core.ufloat(100, 3)

    args = [s, z, s]  # var-positional parameters

    ### Automatic numerical derivatives:

    ## Fully automatic numerical derivatives:
    f_wrapped = uncert_core.wrap(f)
    assert ufloat_nan_close(f_auto_unc(x, y, *args), f_wrapped(x, y, *args))

    ## Automatic additional derivatives for non-defined derivatives,
    ## and explicit None derivative:
    f_wrapped = uncert_core.wrap(f, [None])  # No derivative for y
    assert ufloat_nan_close(f_auto_unc(x, y, *args), f_wrapped(x, y, *args))

    ### Explicit derivatives:

    ## Fully defined derivatives:
    f_wrapped = uncert_core.wrap(
        f,
        [
            lambda x, y, *args: 2,
            lambda x, y, *args: math.cos(y),
            None,
            lambda x, y, *args: 3,
        ],
    )

    assert ufloat_nan_close(f_auto_unc(x, y, *args), f_wrapped(x, y, *args))

    ## Automatic additional derivatives for non-defined derivatives:

    # No derivative for y:
    f_wrapped = uncert_core.wrap(f, [lambda x, y, *args: 2])
    assert ufloat_nan_close(f_auto_unc(x, y, *args), f_wrapped(x, y, *args))


def test_wrapped_func_no_args_kwargs():
    """
    Wrap a function that takes only positional-or-keyword and
    var-keyword parameters.
    """

    def f_auto_unc(x, y, **kwargs):
        return 2 * x + umath.sin(y) + 3 * kwargs["z"]

    # Like f_auto_unc, but does not accept numbers with uncertainties:
    def f(x, y, **kwargs):
        assert not any(
            isinstance(value, uncert_core.UFloat)
            for value in [x, y] + list(kwargs.values())
        )
        return f_auto_unc(x, y, **kwargs)

    x = uncert_core.ufloat(1, 0.1)
    y = uncert_core.ufloat(10, 2)
    s = "string arg"
    z = uncert_core.ufloat(100, 3)

    kwargs = {"s": s, "z": z}  # Arguments not in signature

    ### Automatic numerical derivatives:

    ## Fully automatic numerical derivatives:
    f_wrapped = uncert_core.wrap(f)
    assert ufloat_nan_close(f_auto_unc(x, y, **kwargs), f_wrapped(x, y, **kwargs))

    # Call with keyword arguments:
    assert ufloat_nan_close(
        f_auto_unc(y=y, x=x, **kwargs), f_wrapped(y=y, x=x, **kwargs)
    )

    ## Automatic additional derivatives for non-defined derivatives,
    ## and explicit None derivative:

    # No derivative for positional-or-keyword parameter y, no
    # derivative for optional-keyword parameter z:
    f_wrapped = uncert_core.wrap(f, [None])
    assert ufloat_nan_close(f_auto_unc(x, y, **kwargs), f_wrapped(x, y, **kwargs))

    # Call with keyword arguments:
    assert ufloat_nan_close(
        f_auto_unc(y=y, x=x, **kwargs), f_wrapped(y=y, x=x, **kwargs)
    )

    # No derivative for positional-or-keyword parameter y, no
    # derivative for optional-keyword parameter z:
    f_wrapped = uncert_core.wrap(f, [None], {"z": None})
    assert ufloat_nan_close(f_auto_unc(x, y, **kwargs), f_wrapped(x, y, **kwargs))

    # Call with keyword arguments:
    assert ufloat_nan_close(
        f_auto_unc(y=y, x=x, **kwargs), f_wrapped(y=y, x=x, **kwargs)
    )

    # No derivative for positional-or-keyword parameter y, derivative
    # for optional-keyword parameter z:
    f_wrapped = uncert_core.wrap(f, [None], {"z": lambda x, y, **kwargs: 3})
    assert ufloat_nan_close(f_auto_unc(x, y, **kwargs), f_wrapped(x, y, **kwargs))

    # Call with keyword arguments:
    assert ufloat_nan_close(
        f_auto_unc(y=y, x=x, **kwargs), f_wrapped(y=y, x=x, **kwargs)
    )

    ### Explicit derivatives:

    ## Fully defined derivatives:
    f_wrapped = uncert_core.wrap(
        f,
        [lambda x, y, **kwargs: 2, lambda x, y, **kwargs: math.cos(y)],
        {"z:": lambda x, y, **kwargs: 3},
    )

    assert ufloat_nan_close(f_auto_unc(x, y, **kwargs), f_wrapped(x, y, **kwargs))
    # Call with keyword arguments:
    assert ufloat_nan_close(
        f_auto_unc(y=y, x=x, **kwargs), f_wrapped(y=y, x=x, **kwargs)
    )

    ## Automatic additional derivatives for non-defined derivatives:

    # No derivative for y or z:
    f_wrapped = uncert_core.wrap(f, [lambda x, y, **kwargs: 2])
    assert ufloat_nan_close(f_auto_unc(x, y, **kwargs), f_wrapped(x, y, **kwargs))

    # Call with keyword arguments:
    assert ufloat_nan_close(
        f_auto_unc(y=y, x=x, **kwargs), f_wrapped(y=y, x=x, **kwargs)
    )


def test_wrapped_func_args_kwargs():
    """
    Wrap a function that takes positional-or-keyword, var-positional
    and var-keyword parameters.
    """

    def f_auto_unc(x, y, *args, **kwargs):
        return 2 * x + umath.sin(y) + 4 * args[1] + 3 * kwargs["z"]

    # Like f_auto_unc, but does not accept numbers with uncertainties:
    def f(x, y, *args, **kwargs):
        assert not any(
            isinstance(value, uncert_core.UFloat)
            for value in [x, y] + list(args) + list(kwargs.values())
        )
        return f_auto_unc(x, y, *args, **kwargs)

    x = uncert_core.ufloat(1, 0.1)
    y = uncert_core.ufloat(10, 2)
    t = uncert_core.ufloat(1000, 4)
    s = "string arg"
    z = uncert_core.ufloat(100, 3)

    args = [s, t, s]
    kwargs = {"u": s, "z": z}  # Arguments not in signature

    ### Automatic numerical derivatives:

    ## Fully automatic numerical derivatives:
    f_wrapped = uncert_core.wrap(f)

    assert ufloat_nan_close(
        f_auto_unc(x, y, *args, **kwargs),
        f_wrapped(x, y, *args, **kwargs),
        tolerance=1e-5,
    )

    ## Automatic additional derivatives for non-defined derivatives,
    ## and explicit None derivative:

    # No derivative for positional-or-keyword parameter y, no
    # derivative for optional-keyword parameter z:
    f_wrapped = uncert_core.wrap(f, [None, None, None, lambda x, y, *args, **kwargs: 4])
    assert ufloat_nan_close(
        f_auto_unc(x, y, *args, **kwargs),
        f_wrapped(x, y, *args, **kwargs),
        tolerance=1e-5,
    )

    # No derivative for positional-or-keyword parameter y, no
    # derivative for optional-keyword parameter z:
    f_wrapped = uncert_core.wrap(f, [None], {"z": None})
    assert ufloat_nan_close(
        f_auto_unc(x, y, *args, **kwargs),
        f_wrapped(x, y, *args, **kwargs),
        tolerance=1e-5,
    )

    # No derivative for positional-or-keyword parameter y, derivative
    # for optional-keyword parameter z:
    f_wrapped = uncert_core.wrap(f, [None], {"z": lambda x, y, *args, **kwargs: 3})
    assert ufloat_nan_close(
        f_auto_unc(x, y, *args, **kwargs),
        f_wrapped(x, y, *args, **kwargs),
        tolerance=1e-5,
    )

    ### Explicit derivatives:

    ## Fully defined derivatives:
    f_wrapped = uncert_core.wrap(
        f,
        [lambda x, y, *args, **kwargs: 2, lambda x, y, *args, **kwargs: math.cos(y)],
        {"z:": lambda x, y, *args, **kwargs: 3},
    )

    assert ufloat_nan_close(
        f_auto_unc(x, y, *args, **kwargs),
        f_wrapped(x, y, *args, **kwargs),
        tolerance=1e-5,
    )

    ## Automatic additional derivatives for non-defined derivatives:

    # No derivative for y or z:
    f_wrapped = uncert_core.wrap(f, [lambda x, y, *args, **kwargs: 2])
    assert ufloat_nan_close(
        f_auto_unc(x, y, *args, **kwargs),
        f_wrapped(x, y, *args, **kwargs),
        tolerance=1e-5,
    )


def test_wrapped_func():
    """
    Test uncertainty-aware functions obtained through wrapping.
    """

    ########################################

    # Function which can automatically handle numbers with
    # uncertainties:
    def f_auto_unc(angle, *list_var):
        return umath.cos(angle) + sum(list_var)

    def f(angle, *list_var):
        # We make sure that this function is only ever called with
        # numbers with no uncertainty (since it is wrapped):
        assert not isinstance(angle, uncert_core.UFloat)
        assert not any(isinstance(arg, uncert_core.UFloat) for arg in list_var)
        return f_auto_unc(angle, *list_var)

    f_wrapped = uncert_core.wrap(f)

    my_list = [1, 2, 3]

    ########################################
    # Test of a wrapped function that only calls the original
    # function: it should obtain the exact same result:
    assert f_wrapped(0, *my_list) == f(0, *my_list)
    # 1 == 1 +/- 0, so the type must be checked too:
    assert isinstance(f_wrapped(0, *my_list), type(f(0, *my_list)))

    ########################################
    # Call with uncertainties:

    angle = uncert_core.ufloat(1, 0.1)
    list_value = uncert_core.ufloat(3, 0.2)

    # The random variables must be the same (full correlation):

    assert ufloat_nan_close(
        f_wrapped(angle, *[1, angle]), f_auto_unc(angle, *[1, angle])
    )

    assert ufloat_nan_close(
        f_wrapped(angle, *[list_value, angle]), f_auto_unc(angle, *[list_value, angle])
    )

    ########################################
    # Non-numerical arguments, and  explicit and implicit derivatives:
    def f(x, y, z, t, u):
        return x + 2 * z + 3 * t + 4 * u

    f_wrapped = uncert_core.wrap(
        f, [lambda *args: 1, None, lambda *args: 2, None]
    )  # No deriv. for u

    assert f_wrapped(10, "string argument", 1, 0, 0) == 12

    x = uncert_core.ufloat(10, 1)

    assert nan_close(
        f_wrapped(x, "string argument", x, x, x).std_dev, (1 + 2 + 3 + 4) * x.std_dev
    )


def test_wrap_with_kwargs():
    """
    Tests wrap() on functions with keyword arguments.

    Includes both wrapping a function that takes optional keyword
    arguments and calling a wrapped function with keyword arguments
    (optional or not).
    """

    # Version of f() that automatically works with numbers with
    # uncertainties:
    def f_auto_unc(x, y, *args, **kwargs):
        return x + umath.sin(y) + 2 * args[0] + 3 * kwargs["t"]

    # We also add keyword arguments in the function which is wrapped:
    def f(x, y, *args, **kwargs):
        # We make sure that f is not called directly with a number with
        # uncertainty:

        for value in [x, y] + list(args) + list(kwargs.values()):
            assert not isinstance(value, uncert_core.UFloat)

        return f_auto_unc(x, y, *args, **kwargs)

    f_wrapped = uncert_core.wrap(f)

    x = ufloat(1, 0.1)
    y = ufloat(10, 0.11)
    z = ufloat(100, 0.111)
    t = ufloat(0.1, 0.1111)

<<<<<<< HEAD
    z_uatom = get_single_uatom(z)
    t_uatom = get_single_uatom(t)

    assert ufloats_close(
=======
    assert ufloat_nan_close(
>>>>>>> e7407cb4
        f_wrapped(x, y, z, t=t), f_auto_unc(x, y, z, t=t), tolerance=1e-5
    )

    ########################################

    # We make sure that analytical derivatives are indeed used. We
    # also test the automatic handling of additional *args arguments
    # beyond the number of supplied derivatives.

    f_wrapped2 = uncert_core.wrap(f, [None, lambda x, y, *args, **kwargs: math.cos(y)])

    # The derivatives must be perfectly identical:

    # The *args parameter of f() is given as a keyword argument, so as
    # to try to confuse the code:

    assert (
        f_wrapped2(x, y, z, t=t).error_components[z_uatom]
        == f_auto_unc(x, y, z, t=t).error_components[z_uatom]
    )

    # Derivatives supplied through the keyword-parameter dictionary of
    # derivatives, and also derivatives supplied for the
    # var-positional arguments (*args[0]):

    f_wrapped3 = uncert_core.wrap(
        f,
        [None, None, lambda x, y, *args, **kwargs: 2],
        {"t": lambda x, y, *args, **kwargs: 3},
    )

    # The derivatives should be exactly the same, because they are
    # obtained with the exact same analytic formula:
    assert (
        f_wrapped3(x, y, z, t=t).error_components[z_uatom]
        == f_auto_unc(x, y, z, t=t).error_components[z_uatom]
    )
    assert (
        f_wrapped3(x, y, z, t=t).error_components[t_uatom]
        == f_auto_unc(x, y, z, t=t).error_components[t_uatom]
    )

    ########################################
    # Making sure that user-supplied derivatives are indeed called:

    class FunctionCalled(Exception):
        """
        Raised to signal that a function is indeed called.
        """

        pass

    def failing_func(x, y, *args, **kwargs):
        raise FunctionCalled

    f_wrapped4 = uncert_core.wrap(f, [None, failing_func], {"t": failing_func})

    try:
        f_wrapped4(x, 3.14, z, t=t)
    except FunctionCalled:
        pass
    else:
        raise Exception("User-supplied derivative should be called")

    try:
        f_wrapped4(x, y, z, t=3.14)
    except FunctionCalled:
        pass
    else:
        raise Exception("User-supplied derivative should be called")

    try:
        f_wrapped4(x, 3.14, z, t=3.14)
    except FunctionCalled:
        raise Exception("User-supplied derivative should *not* be called")


###############################################################################


def test_access_to_std_dev():
    "Uniform access to the standard deviation"

    x = ufloat(1, 0.1)
    y = 2 * x

    # std_dev for Variable and AffineScalarFunc objects:
    assert uncert_core.std_dev(x) == x.std_dev
    assert uncert_core.std_dev(y) == y.std_dev

    # std_dev for other objects:
    assert uncert_core.std_dev([]) == 0
    assert uncert_core.std_dev(None) == 0


###############################################################################


def test_covariances():
    "Covariance matrix"

    x = ufloat(1, 0.1)
    y = -2 * x + 10
    z = -3 * x
    covs = uncert_core.covariance_matrix([x, y, z])
    # Diagonal elements are simple:
    assert nan_close(covs[0][0], 0.01)
    assert nan_close(covs[1][1], 0.04)
    assert nan_close(covs[2][2], 0.09)
    # Non-diagonal elements:
    assert nan_close(covs[0][1], -0.02)


###############################################################################

# The tests below require NumPy, which is an optional package:
try:
    import numpy
    from helpers import uarrays_close
except ImportError:
    pass
else:

    def test_numpy_comparison():
        "Comparison with a NumPy array."

        x = ufloat(1, 0.1)

        # Comparison with a different type:
        assert x != [x, x]

        # NumPy arrays can be compared, through element-wise
        # comparisons.  Numbers with uncertainties should yield the
        # same kind of results as pure floats (i.e., a NumPy array,
        # etc.).

        # We test the comparison operators both for the uncertainties
        # package *and* the NumPy package:

        # Equalities, etc.:
        assert len(x == numpy.arange(10)) == 10
        assert len(numpy.arange(10) == x) == 10
        assert len(x != numpy.arange(10)) == 10
        assert len(numpy.arange(10) != x) == 10
        assert len(x == numpy.array([x, x, x])) == 3
        assert len(numpy.array([x, x, x]) == x) == 3
        assert numpy.all(x == numpy.array([x, x, x]))

    def test_correlated_values():
        """
        Correlated variables.
        Test through the input of the (full) covariance matrix.
        """

        u = uncert_core.ufloat(1, 0.1)
        cov = uncert_core.covariance_matrix([u])
        # "1" is used instead of u.nominal_value because
        # u.nominal_value might return a float.  The idea is to force
        # the new variable u2 to be defined through an integer nominal
        # value:
        (u2,) = uncert_core.correlated_values([1], cov)
        expr = 2 * u2  # Calculations with u2 should be possible, like with u # noqa

        ####################

        # Covariances between output and input variables:

        x = ufloat(1, 0.1)
        y = ufloat(2, 0.3)
        z = -3 * x + y

        covs = uncert_core.covariance_matrix([x, y, z])

        # Test of the diagonal covariance elements:
        assert np.isclose(
            numpy.array([v.std_dev**2 for v in (x, y, z)]), numpy.array(covs).diagonal()
        ).all()

        # "Inversion" of the covariance matrix: creation of new
        # variables:
        (x_new, y_new, z_new) = uncert_core.correlated_values(
            [x.nominal_value, y.nominal_value, z.nominal_value],
            covs,
            tags=["x", "y", "z"],
        )

        # Even the uncertainties should be correctly reconstructed:
        from uncertainties.unumpy.core import nominal_values, std_devs

        orig_uarr = np.array((x, y, z))
        new_uarr = np.array((x_new, y_new, z_new))
        assert np.isclose(nominal_values(orig_uarr), nominal_values(new_uarr)).all()
        assert np.isclose(std_devs(orig_uarr), std_devs(new_uarr)).all()

        # ... and the covariances too:
        assert np.isclose(
            numpy.array(covs),
            numpy.array(uncert_core.covariance_matrix([x_new, y_new, z_new])),
        ).all()

        assert uarrays_close(
            numpy.array([z_new]), numpy.array([-3 * x_new + y_new])
        ).all()

        ####################

        # ... as well as functional relations:

        u = ufloat(1, 0.05)
        v = ufloat(10, 0.1)
        sum_value = u + 2 * v

        # Covariance matrices:
        cov_matrix = uncert_core.covariance_matrix([u, v, sum_value])

        # Correlated variables can be constructed from a covariance
        # matrix, if NumPy is available:
        (u2, v2, sum2) = uncert_core.correlated_values(
            [x.nominal_value for x in [u, v, sum_value]], cov_matrix
        )

        assert nan_close(u.n, u2.n)
        assert nan_close(v.n, v2.n)
        assert nan_close(sum_value.n, sum2.n)
        assert nan_close(sum_value.s, sum2.s)
        assert nan_close(0, (sum2 - (u2 + 2 * v2)).n)
        assert nan_close(0, (sum2 - (u2 + 2 * v2)).s, abs_tol=1e-6)

        # Spot checks of the correlation matrix:
        corr_matrix = uncert_core.correlation_matrix([u, v, sum_value])
        assert nan_close(corr_matrix[0, 0], 1)
        assert nan_close(corr_matrix[1, 2], 2 * v.std_dev / sum_value.std_dev)

        ####################

        # Test of numerical robustness despite wildly different
        # orders of magnitude (see
        # https://github.com/lebigot/uncertainties/issues/95):
        cov = numpy.diag([1e-70, 1e-70, 1e10])
        cov[0, 1] = cov[1, 0] = 0.9e-70
        cov[[0, 1], 2] = -3e-34
        cov[2, [0, 1]] = -3e-34
        variables = uncert_core.correlated_values([0] * 3, cov)

        # Since the numbers are very small, we need to compare them
        # in a stricter way, that handles the case of a 0 variance
        # in `variables`:
        assert nan_close(
            1e66 * cov[0, 0], 1e66 * variables[0].s ** 2, rel_tol=1e-5, abs_tol=1e-5
        )
        assert nan_close(
            1e66 * cov[1, 1], 1e66 * variables[1].s ** 2, rel_tol=1e-5, abs_tol=1e-5
        )

        ####################

        # 0 variances are a bit special, since the correlation matrix
        # cannot be calculated naively, so we test that there is no
        # specific problem in this case:

        cov = numpy.diag([0, 0, 10])
        nom_values = [1, 2, 3]
        variables = uncert_core.correlated_values(nom_values, cov)

        for variable, nom_value, variance in zip(variables, nom_values, cov.diagonal()):
            assert nan_close(variable.n, nom_value)
            assert nan_close(variable.s**2, variance)

        assert np.isclose(
            cov, numpy.array(uncert_core.covariance_matrix(variables))
        ).all()

    def test_correlated_values_correlation_mat():
        """
        Tests the input of correlated value.

        Test through their correlation matrix (instead of the
        covariance matrix).
        """

        x = ufloat(1, 0.1)
        y = ufloat(2, 0.3)
        z = -3 * x + y

        cov_mat = uncert_core.covariance_matrix([x, y, z])

        std_devs = numpy.sqrt(numpy.array(cov_mat).diagonal())

        corr_mat = cov_mat / std_devs / std_devs[numpy.newaxis].T

        # We make sure that the correlation matrix is indeed diagonal:
        assert (corr_mat - corr_mat.T).max() <= 1e-15
        # We make sure that there are indeed ones on the diagonal:
        assert (corr_mat.diagonal() - 1).max() <= 1e-15

        # We try to recover the correlated variables through the
        # correlation matrix (not through the covariance matrix):

        nominal_values = [v.nominal_value for v in (x, y, z)]
        std_devs = [v.std_dev for v in (x, y, z)]
        x2, y2, z2 = uncert_core.correlated_values_norm(
            list(zip(nominal_values, std_devs)), corr_mat
        )

        # uarrays_close() is used instead of numbers_close() because
        # it compares uncertainties too:

        # Test of individual variables:
        assert nan_close(x.n, x2.n)
        assert nan_close(x.s, x2.s)
        assert nan_close(y.n, y2.n)
        assert nan_close(y.s, y2.s)
        assert nan_close(z.n, z2.n)
        assert nan_close(z.s, z2.s)

        assert nan_close(0, (z2 - (-3 * x2 + y2)).n)
        assert nan_close(0, (z2 - (-3 * x2 + y2)).s, abs_tol=1e-6)

        # Test of the full covariance matrix:
        assert np.isclose(
            numpy.array(cov_mat),
            numpy.array(uncert_core.covariance_matrix([x2, y2, z2])),
        ).all()


@pytest.mark.skipif(
    np is not None,
    reason="This test is only run when numpy is not installed.",
)
def test_no_numpy():
    nom_values = [1, 2, 3]
    std_devs = [0.1, 0.2, 0.3]
    cov = [
        [1, 0, 0],
        [0, 1, 0],
        [0, 0, 1],
    ]

    with pytest.raises(
        NotImplementedError,
        match="not able to import numpy",
    ):
        _ = correlated_values(nom_values, cov)

    with pytest.raises(
        NotImplementedError,
        match="not able to import numpy",
    ):
        _ = correlated_values_norm(
            list(zip(nom_values, std_devs)),
            cov,
        )

    x = ufloat(1, 0.1)
    y = ufloat(2, 0.2)
    z = ufloat(3, 0.3)

    with pytest.raises(
        NotImplementedError,
        match="not able to import numpy",
    ):
        _ = correlation_matrix([x, y, z])


def test_zero_std_dev_warn():
    with pytest.warns(UserWarning, match="std_dev==0.*unexpected results"):
        ufloat(1, 0)<|MERGE_RESOLUTION|>--- conflicted
+++ resolved
@@ -1,9 +1,4 @@
 import copy
-<<<<<<< HEAD
-import inspect
-=======
-import json
->>>>>>> e7407cb4
 import math
 import gc
 import pickle
@@ -25,14 +20,9 @@
 )
 from uncertainties.ops import partial_derivative
 from helpers import (
-<<<<<<< HEAD
-    get_single_uatom,
-    numbers_close,
-    ufloats_close,
-=======
     nan_close,
     ufloat_nan_close,
->>>>>>> e7407cb4
+    get_single_uatom,
 )
 
 
@@ -62,94 +52,8 @@
     with pytest.raises(uncert_core.NegativeStdDev):
         _ = UFloat(3, -0.1)
 
-<<<<<<< HEAD
     with pytest.raises(TypeError):
         UFloat(1)
-=======
-    try:
-        ufloat(1)  # Form that has never been allowed
-    except TypeError:
-        pass
-    else:
-        raise Exception("An exception should be raised")
-
-
-def test_ufloat_fromstr():
-    "Input of numbers with uncertainties as a string"
-
-    # String representation, and numerical values:
-    tests = {
-        "-1.23(3.4)": (-1.23, 3.4),  # (Nominal value, error)
-        "  -1.23(3.4)  ": (-1.23, 3.4),  # Spaces ignored
-        "-1.34(5)": (-1.34, 0.05),
-        "1(6)": (1, 6),
-        "3(4.2)": (3, 4.2),
-        "-9(2)": (-9, 2),
-        "1234567(1.2)": (1234567, 1.2),
-        "12.345(15)": (12.345, 0.015),
-        "-12.3456(78)e-6": (-12.3456e-6, 0.0078e-6),
-        "0.29": (0.29, 0.01),
-        "31.": (31, 1),
-        "-31.": (-31, 1),
-        # The following tests that the ufloat() routine does
-        # not consider '31' like the tuple ('3', '1'), which would
-        # make it expect two numbers (instead of 2 1-character
-        # strings):
-        "31": (31, 1),
-        "-3.1e10": (-3.1e10, 0.1e10),
-        "169.0(7)": (169, 0.7),
-        "-0.1+/-1": (-0.1, 1),
-        "-13e-2+/-1e2": (-13e-2, 1e2),
-        "-14.(15)": (-14, 15),
-        "-100.0(15)": (-100, 1.5),
-        "14.(15)": (14, 15),
-        # Global exponent:
-        "(3.141+/-0.001)E+02": (314.1, 0.1),
-        ## Pretty-print notation:
-        # ± sign, global exponent (not pretty-printed):
-        "(3.141±0.001)E+02": (314.1, 0.1),
-        # ± sign, individual exponent:
-        "3.141E+02±0.001e2": (314.1, 0.1),
-        # ± sign, times symbol, superscript (= full pretty-print):
-        "(3.141 ± 0.001) × 10²": (314.1, 0.1),
-        ## Others
-        # Forced parentheses:
-        "(2 +/- 0.1)": (2, 0.1),
-        # NaN uncertainty:
-        "(3.141±nan)E+02": (314.1, float("nan")),
-        "3.141e+02+/-nan": (314.1, float("nan")),
-        "3.4(nan)e10": (3.4e10, float("nan")),
-        # NaN value:
-        "nan+/-3.14e2": (float("nan"), 314),
-        # "Double-floats"
-        "(-3.1415 +/- 1e-4)e+200": (-3.1415e200, 1e196),
-        "(-3.1415e-10 +/- 1e-4)e+200": (-3.1415e190, 1e196),
-        # Special float representation:
-        "-3(0.)": (-3, 0),
-    }
-
-    for representation, values in tests.items():
-        # We test the fact that surrounding spaces are removed:
-        representation = "  {}  ".format(representation)
-
-        # Without tag:
-        num = ufloat_fromstr(representation)
-        assert nan_close(num.nominal_value, values[0])
-        assert nan_close(num.std_dev, values[1])
-        assert num.tag is None
-
-        # With a tag as positional argument:
-        num = ufloat_fromstr(representation, "test variable")
-        assert nan_close(num.nominal_value, values[0])
-        assert nan_close(num.std_dev, values[1])
-        assert num.tag == "test variable"
-
-        # With a tag as keyword argument:
-        num = ufloat_fromstr(representation, tag="test variable")
-        assert nan_close(num.nominal_value, values[0])
-        assert nan_close(num.std_dev, values[1])
-        assert num.tag == "test variable"
->>>>>>> e7407cb4
 
 
 def test_ufloat_function_construction():
@@ -228,8 +132,8 @@
 @pytest.mark.parametrize("input_str,nominal_value,std_dev", ufloat_from_str_cases)
 def test_ufloat_fromstr(input_str, nominal_value, std_dev):
     num = ufloat_fromstr(input_str)
-    assert numbers_close(num.nominal_value, nominal_value)
-    assert numbers_close(num.std_dev, std_dev)
+    assert nan_close(num.nominal_value, nominal_value)
+    assert nan_close(num.std_dev, std_dev)
     if std_dev != 0:
         assert get_single_uatom(num).tag is None
     else:
@@ -237,8 +141,8 @@
 
     # With a tag as positional argument:
     num = ufloat_fromstr(input_str, "test variable")
-    assert numbers_close(num.nominal_value, nominal_value)
-    assert numbers_close(num.std_dev, std_dev)
+    assert nan_close(num.nominal_value, nominal_value)
+    assert nan_close(num.std_dev, std_dev)
     if std_dev != 0:
         assert get_single_uatom(num).tag == "test variable"
     else:
@@ -246,8 +150,8 @@
 
     # With a tag as keyword argument:
     num = ufloat_fromstr(input_str, tag="test variable")
-    assert numbers_close(num.nominal_value, nominal_value)
-    assert numbers_close(num.std_dev, std_dev)
+    assert nan_close(num.nominal_value, nominal_value)
+    assert nan_close(num.std_dev, std_dev)
     if std_dev != 0:
         assert get_single_uatom(num).tag == "test variable"
     else:
@@ -287,7 +191,7 @@
         deriv = partial_derivative(func, idx)(*args)
         for atom, input_weight in ufloat_args[idx].error_components.items():
             output_weight = output.error_components[atom]
-            assert numbers_close(output_weight, deriv * input_weight)
+            assert nan_close(output_weight, deriv * input_weight)
 
 
 def test_copy():
@@ -350,14 +254,7 @@
     assert x_unpickled == x
 
     f = 2 * x
-<<<<<<< HEAD
     assert isinstance(f, UFloat)
-=======
-    assert isinstance(f, AffineScalarFunc)
-    (f_unpickled, x_unpickled2) = pickle.loads(pickle.dumps((f, x)))
-    # Correlations must be preserved:
-    assert f_unpickled == x_unpickled2 + x_unpickled2
->>>>>>> e7407cb4
 
     f_unpickled, x_unpickled2 = pickle.loads(pickle.dumps((f, x)))
     assert f_unpickled - 2 * x_unpickled2 == 0
@@ -376,6 +273,22 @@
 
     x = uncert_core.UCombo(())
     assert pickle.loads(pickle.dumps(x)).ucombo_tuple == ()
+
+    x_unpickled = pickle.loads(pickle.dumps(x))
+    # We make sure that the data is still there and untouched:
+    assert x_unpickled._nominal_value == "in slots"
+    assert x_unpickled.__dict__ == x.__dict__
+
+    ##
+
+    # Corner case that should have no impact on the code but which is
+    # not prevented by the documentation: case of constant linear
+    # terms (the potential gotcha is that if the linear_combo
+    # attribute is empty, __getstate__()'s result could be false, and
+    # so __setstate__() would not be called and the original empty
+    # linear combination would not be set in linear_combo.
+    x = uncert_core.LinearCombination({})
+    assert pickle.loads(pickle.dumps(x)).linear_combo == {}
 
 
 def test_comparison_ops():
@@ -970,14 +883,10 @@
     z = ufloat(100, 0.111)
     t = ufloat(0.1, 0.1111)
 
-<<<<<<< HEAD
     z_uatom = get_single_uatom(z)
     t_uatom = get_single_uatom(t)
 
-    assert ufloats_close(
-=======
-    assert ufloat_nan_close(
->>>>>>> e7407cb4
+    assert ufloat_nan_close(
         f_wrapped(x, y, z, t=t), f_auto_unc(x, y, z, t=t), tolerance=1e-5
     )
 
@@ -1282,7 +1191,7 @@
             list(zip(nominal_values, std_devs)), corr_mat
         )
 
-        # uarrays_close() is used instead of numbers_close() because
+        # uarrays_close() is used instead of nan_close() because
         # it compares uncertainties too:
 
         # Test of individual variables:
