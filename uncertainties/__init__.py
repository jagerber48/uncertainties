--- conflicted
+++ resolved
@@ -1689,7 +1689,9 @@
         
         std_dev = self.std_dev  # Optimization, since std_dev is calculated
 
-<<<<<<< HEAD
+        # A zero standard deviation is printed because otherwise,
+        # ufloat_fromstr() does not correctly parse back the value
+        # ("1.23" is interpreted as "1.23(1)"):
 
         if std_dev:
             std_dev_str = repr(std_dev)
@@ -1697,13 +1699,6 @@
             std_dev_str = '0'
             
         return "%r+/-%s" % (self.nominal_value, std_dev_str)
-=======
-        # A zero standard deviation is printed because otherwise,
-        # ufloat_fromstr() does not correctly parse back the value
-        # ("1.23" is interpreted as "1.23(1)"):
-        return "%r+/-%s" % (self.nominal_value,
-                            repr(std_dev) if std_dev else '0')
->>>>>>> 7f12160d
                     
     def __str__(self):
         # An empty format string and str() usually return the same
@@ -2541,26 +2536,12 @@
     # The following method is overridden so that we can represent the tag:
     def __repr__(self):
 
-<<<<<<< HEAD
-        to_string() is typically repr() or str().
-        """
-        num_repr  = super(Variable, self)._general_representation(to_string)
-        
-        # Optional tag: only full representations (to_string == repr)
-        # contain the tag, as the tag is required in order to recreate
-        # the variable.  Outputting the tag for regular string ("print
-        # x") would be too heavy and produce an unusual representation
-        # of a number with uncertainty.
-        if (self.tag is None) or (to_string != repr):
+        num_repr  = super(Variable, self).__repr__()
+        
+        if self.tag is None:
             return num_repr
         else:
-            "< %s = %s >" % (self.tag, num_repr)
-=======
-        num_repr  = super(Variable, self).__repr__()
-        
-        return (num_repr if self.tag is None
-                else "< %s = %s >" % (self.tag, num_repr))
->>>>>>> 7f12160d
+            return "< %s = %s >" % (self.tag, num_repr)
 
     def __hash__(self):
         # All Variable objects are by definition independent
