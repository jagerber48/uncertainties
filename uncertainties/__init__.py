--- conflicted
+++ resolved
@@ -1495,25 +1495,6 @@
         # but it is calculated numerically, for convenience:
         'mod': ("1.", "partial_derivative(float.__mod__, 1)(x, y)"),
         'mul': ("y", "x"),
-        # The case x**y is constant one the line x = 0 and in y = 0;
-        # the corresponding derivatives must be zero in these
-        # cases. If the function is actually not defined (e.g. 0**-3),
-        # then an exception will be raised when the nominal value is
-        # calculated.  These derivatives are transformed to NaN if an
-        # error happens during their calculation:
-<<<<<<< HEAD
-        'pow': (
-            # "0. if y == 0 else y*x**(y-1)":
-            "float(y and y*x**(y-1))",
-            # "0. if (x == 0) and (y != 0) else log(x)*x**y":
-            "float((x or not y) and log(x)*x**y)"
-            ),
-=======
-        'pow': ("0. if y == 0"
-                " else y*x**(y-1) if x != 0 or y % 1 == 0"
-                " else float('nan')",
-                "0. if (x == 0) and (y > 0) else log(x)*x**y"),
->>>>>>> a83cf08c
         'sub': ("1.", "-1."),
         'truediv': ("1/y", "-x/y**2")
         }
@@ -1527,6 +1508,32 @@
         ops_with_reflection["r"+op] = [
             eval("lambda y, x: %s" % expr) for expr in reversed(derivatives)]
 
+
+    # The derivatives of pow() are more complicated:
+
+    # The case x**y is constant one the line x = 0 and in y = 0;
+    # the corresponding derivatives must be zero in these
+    # cases. If the function is actually not defined (e.g. 0**-3),
+    # then an exception will be raised when the nominal value is
+    # calculated.  These derivatives are transformed to NaN if an
+    # error happens during their calculation:
+    
+    def pow_deriv_0(x, y):
+        if y == 0:
+            return 0.
+        elif x != 0 or y % 1 == 0:
+            return y*x**(y-1)
+        else:
+            return float('nan')
+
+    def pow_deriv_1(x, y):
+        if x == 0 and y > 0:
+            return 0
+        else:
+            return log(x)*x**y
+    ops_with_reflection['pow'] = [pow_deriv_0, pow_deriv_1]
+    ops_with_reflection['rpow'] = [pow_deriv_1, pow_deriv_0]
+            
     # Undefined derivatives are converted to NaN when the function
     # itself can be calculated:
     for op in ['pow']:
