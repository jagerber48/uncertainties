#!! Whenever the documentation below is updated, setup.py should be
# checked for consistency.

'''
Calculations with full error propagation for quantities with uncertainties.
Derivatives can also be calculated.

Web user guide: http://packages.python.org/uncertainties/.

Example of possible calculation: (0.2 +/- 0.01)**2 = 0.04 +/- 0.004.

Correlations between expressions are correctly taken into account (for
instance, with x = 0.2+/-0.01, 2*x-x-x is exactly zero, as is y-x-x
with y = 2*x).

Examples:

  import uncertainties
  from uncertainties import ufloat
  from uncertainties.umath import *  # sin(), etc.

  # Mathematical operations:
  x = ufloat((0.20, 0.01))  # x = 0.20+/-0.01
  x = ufloat("0.20+/-0.01")  # Other representation
  x = ufloat("0.20(1)")  # Other representation
  x = ufloat("0.20")  # Implicit uncertainty of +/-1 on the last digit
  print x**2  # Square: prints "0.04+/-0.004"
  print sin(x**2)  # Prints "0.0399...+/-0.00399..."

  print x.std_score(0.17)  # Prints "-3.0": deviation of -3 sigmas

  # Access to the nominal value, and to the uncertainty:
  square = x**2  # Square
  print square  # Prints "0.04+/-0.004"  
  print square.nominal_value  # Prints "0.04"
  print square.std_dev()  # Prints "0.004..."

  print square.derivatives[x]  # Partial derivative: 0.4 (= 2*0.20)

  # Correlations:
  u = ufloat((1, 0.05), "u variable")  # Tag
  v = ufloat((10, 0.1), "v variable")
  sum_value = u+v
  
  u.set_std_dev(0.1)  # Standard deviations can be updated on the fly
  print sum_value - u - v  # Prints "0.0" (exact result)

  # List of all sources of error:
  print sum_value  # Prints "11+/-0.1414..."
  for (var, error) in sum_value.error_components().iteritems():
      print "%s: %f" % (var.tag, error)  # Individual error components

  # Covariance matrices:
  cov_matrix = uncertainties.covariance_matrix([u, v, sum_value])
  print cov_matrix  # 3x3 matrix

  # Correlated variables can be constructed from a covariance matrix, if
  # NumPy is available:
  (u2, v2, sum2) = uncertainties.correlated_values([1, 10, 11],
                                                   cov_matrix)
  print u2  # Value and uncertainty of u: correctly recovered (1+/-0.1)
  print uncertainties.covariance_matrix([u2, v2, sum2])  # == cov_matrix

- The main function provided by this module is ufloat, which creates
numbers with uncertainties (Variable objects).  Variable objects can
be used as if they were regular Python numbers.  The main attributes
and methods of Variable objects are defined in the documentation of
the Variable class.

- Valid operations on numbers with uncertainties include basic
mathematical functions (addition, etc.).

Most operations from the standard math module (sin, etc.) can be applied
on numbers with uncertainties by using their generalization from the
uncertainties.umath module:

  from uncertainties.umath import sin
  print sin(ufloat("1+/-0.01"))  # 0.841...+/-0.005...
  print sin(1)  # umath.sin() also works on floats, exactly like math.sin()

Logical operations (>, ==, etc.) are also supported.

Basic operations on NumPy arrays or matrices of numbers with
uncertainties can be performed:

  2*numpy.array([ufloat((1, 0.01)), ufloat((2, 0.1))])

More complex operations on NumPy arrays can be performed through the
dedicated uncertainties.unumpy sub-module (see its documentation).

Calculations that are performed through non-Python code (Fortran, C,
etc.) can handle numbers with uncertainties instead of floats through
the provided wrap() wrapper:

  import uncertainties
    
  # wrapped_f is a version of f that can take arguments with
  # uncertainties, even if f only takes floats:
  wrapped_f = uncertainties.wrap(f)

If some derivatives of the wrapped function f are known (analytically,
or numerically), they can be given to wrap()--see the documentation
for wrap().

- Utility functions are also provided: the covariance matrix between
random variables can be calculated with covariance_matrix(), or used
as input for the definition of correlated quantities (correlated_values()
function--defined only if the NumPy module is available).

- Mathematical expressions involving numbers with uncertainties
generally return AffineScalarFunc objects, which also print as a value
with uncertainty.  Their most useful attributes and methods are
described in the documentation for AffineScalarFunc.  Note that
Variable objects are also AffineScalarFunc objects.  UFloat is an
alias for AffineScalarFunc, provided as a convenience: testing whether
a value carries an uncertainty handled by this module should be done
with insinstance(my_value, UFloat).

- Mathematically, numbers with uncertainties are, in this package,
probability distributions.  These probabilities are reduced to two
numbers: a nominal value and an uncertainty.  Thus, both variables
(Variable objects) and the result of mathematical operations
(AffineScalarFunc objects) contain these two values (respectively in
their nominal_value attribute and through their std_dev() method).

The uncertainty of a number with uncertainty is simply defined in
this package as the standard deviation of the underlying probability
distribution.

The numbers with uncertainties manipulated by this package are assumed
to have a probability distribution mostly contained around their
nominal value, in an interval of about the size of their standard
deviation.  This should cover most practical cases.  A good choice of
nominal value for a number with uncertainty is thus the median of its
probability distribution, the location of highest probability, or the
average value.

- When manipulating ensembles of numbers, some of which contain
uncertainties, it can be useful to access the nominal value and
uncertainty of all numbers in a uniform manner:

  x = ufloat("3+/-0.1")
  print nominal_value(x)  # Prints 3
  print std_dev(x)  # Prints 0.1
  print nominal_value(3)  # Prints 3: nominal_value works on floats
  print std_dev(3)  # Prints 0: std_dev works on floats

- Probability distributions (random variables and calculation results)
are printed as:

  nominal value +/- standard deviation

but this does not imply any property on the nominal value (beyond the
fact that the nominal value is normally inside the region of high
probability density), or that the probability distribution of the
result is symmetrical (this is rarely strictly the case).

- Linear approximations of functions (around the nominal values) are
used for the calculation of the standard deviation of mathematical
expressions with this package.

The calculated standard deviations and nominal values are thus
meaningful approximations as long as the functions involved have
precise linear expansions in the region where the probability
distribution of their variables is the largest.  It is therefore
important that uncertainties be small.  Mathematically, this means
that the linear term of functions around the nominal values of their
variables should be much larger than the remaining higher-order terms
over the region of significant probability.

For instance, sin(0+/-0.01) yields a meaningful standard deviation
since it is quite linear over 0+/-0.01.  However, cos(0+/-0.01) yields
an approximate standard deviation of 0 (because the cosine is not well
approximated by a line around 0), which might not be precise enough
for all applications.

- Comparison operations (>, ==, etc.) on numbers with uncertainties
have a pragmatic semantics, in this package: numbers with
uncertainties can be used wherever Python numbers are used, most of
the time with a result identical to the one that would be obtained
with their nominal value only.  However, since the objects defined in
this module represent probability distributions and not pure numbers,
comparison operator are interpreted in a specific way.

The result of a comparison operation ("==", ">", etc.) is defined so as
to be essentially consistent with the requirement that uncertainties
be small: the value of a comparison operation is True only if the
operation yields True for all infinitesimal variations of its random
variables, except, possibly, for an infinitely small number of cases.

Example:

  "x = 3.14; y = 3.14" is such that x == y

but

  x = ufloat((3.14, 0.01))
  y = ufloat((3.14, 0.01))

is not such that x == y, since x and y are independent random
variables that almost never give the same value.  However, x == x
still holds.

The boolean value (bool(x), "if x...") of a number with uncertainty x
is the result of x != 0.

- The uncertainties package is for Python 2.5 and above.

- This package contains tests.  They can be run either manually or
automatically with the nose unit testing framework (nosetests).

(c) 2009-2010 by Eric O. LEBIGOT (EOL) <eric.lebigot@normalesup.org>.
Please send feature requests, bug reports, or feedback to this address.

Please support future development by donating $5 or more through PayPal!

This software is released under a dual license.  (1) The BSD license.
(2) Any other license, as long as it is obtained from the original
author.'''

# The idea behind this module is to replace the result of mathematical
# operations by a local approximation of the defining function.  For
# example, sin(0.2+/-0.01) becomes the affine function
# (AffineScalarFunc object) whose nominal value is sin(0.2) and
# whose variations are given by sin(0.2+delta) = 0.98...*delta.
# Uncertainties can then be calculated by using this local linear
# approximation of the original function.

from __future__ import division  # Many analytical derivatives depend on this

import re
import math
from math import sqrt, log  # Optimization: no attribute look-up
import copy
<<<<<<< HEAD
import sys

from backport import *
=======
import warnings
>>>>>>> b5ddcf2a

# Numerical version:
__version_info__ = (1, 9)
__version__ = '.'.join(map(str, __version_info__))

__author__ = 'Eric O. LEBIGOT (EOL)'

# Attributes that are always exported (some other attributes are
# exported only if the NumPy module is available...):
__all__ = [

    # All sub-modules and packages are not imported by default,
    # in particular because NumPy might be unavailable.

    'ufloat',  # Main function: returns a number with uncertainty

    # Uniform access to nominal values and standard deviations:
    'nominal_value',
    'std_dev',
    
    # Utility functions (more are exported if NumPy is present):
    'covariance_matrix',
    
    # Class for testing whether an object is a number with
    # uncertainty.  Not usually created by users (except through the
    # Variable subclass), but possibly manipulated by external code
    # ['derivatives()' method, etc.].
    'UFloat',

    # Wrapper for allowing non-pure-Python function to handle
    # quantitities with uncertainties:
    'wrap',

    # The documentation for wrap() indicates that numerical
    # derivatives are calculated through partial_derivative().  The
    # user might also want to change the size of the numerical
    # differentiation step.
    'partial_derivative'

    ]

        
###############################################################################

def set_doc(doc_string):
    """
    Decorator function that sets the docstring to the given text.

    It is useful for functions whose docstring is calculated
    (including string substitutions).
    """
    def set_doc_string(func):
        func.__doc__ = doc_string
        return func
    return set_doc_string

# Some types known to not depend on Variable objects are put in
# CONSTANT_TYPES.  The most common types can be put in front, as this
# may slightly improve the execution speed.
CONSTANT_TYPES = (float, int, complex, long)

###############################################################################
# Utility for issuing deprecation warnings

def deprecation(message):
    '''
    Warns the user with the given message, by issuing a
    DeprecationWarning.
    '''
    warnings.warn(message, DeprecationWarning, stacklevel=2)


###############################################################################

## Definitions that depend on the availability of NumPy:


try:
    import numpy
except ImportError:
    pass
else:

    # NumPy numbers do not depend on Variable objects:    
    CONSTANT_TYPES += (numpy.number,)
    
    # Entering variables as a block of correlated values.  Only available
    # if NumPy is installed.

    #! It would be possible to dispense with NumPy, but a routine should be
    # written for obtaining the eigenvectors of a symmetric matrix.  See
    # for instance Numerical Recipes: (1) reduction to tri-diagonal
    # [Givens or Householder]; (2) QR / QL decomposition.
    
    def correlated_values(nom_values, covariance_mat, tags=None):
        """
        Returns numbers with uncertainties (AffineScalarFunc objects)
        that correctly reproduce the given covariance matrix, and have
        the given (float) values as their nominal value.

        The correlated_values_norm() function returns the same result,
        but takes a correlation matrix instead of a covariance matrix.
        
        The list of values and the covariance matrix must have the
        same length, and the matrix must be a square (symmetric) one.

        The numbers with uncertainties returned depend on newly
        created, independent variables (Variable objects).

        If 'tags' is not None, it must list the tag of each new
        independent variable.

        nom_values -- sequence with the nominal (real) values of the
        numbers with uncertainties to be returned.

        covariance_mat -- full covariance matrix of the returned
        numbers with uncertainties (not the statistical correlation
        matrix, i.e., not the normalized covariance matrix). For
        example, the first element of this matrix is the variance of
        the first returned number with uncertainty.
        """

        # If no tags were given, we prepare tags for the newly created
        # variables:
        if tags is None:
            tags = (None,) * len(nom_values)

        # The covariance matrix is diagonalized in order to define
        # the independent variables that model the given values:

        (variances, transform) = numpy.linalg.eigh(covariance_mat)

        # Numerical errors might make some variances negative: we set
        # them to zero:
        variances[variances < 0] = 0.
        
        # Creation of new, independent variables:

        # We use the fact that the eigenvectors in 'transform' are
        # special: 'transform' is unitary: its inverse is its transpose:

        variables = tuple(
            # The variables represent "pure" uncertainties:
            Variable(0, sqrt(variance), tag)
            for (variance, tag) in zip(variances, tags))

        # Representation of the initial correlated values:
        values_funcs = tuple(
            AffineScalarFunc(value, dict(zip(variables, coords)))
            for (coords, value) in zip(transform, nom_values))

        return values_funcs

    __all__.append('correlated_values')

    def correlated_values_norm(values_with_std_dev, correlation_mat,
                               tags=None):
        '''
        Returns correlated values like correlated_values(), but takes
        instead as input:

        - nominal (float) values along with their standard deviation, and
        
        - a correlation matrix (i.e. a normalized covariance matrix
          normalized with individual standard deviations).

        values_with_std_dev -- sequence of (nominal value, standard
        deviation) pairs. The returned, correlated values have these
        nominal values and standard deviations.

        correlation_mat -- correlation matrix (i.e. the normalized
        covariance matrix, a matrix with ones on its diagonal).
        '''

        (nominal_values, std_devs) = numpy.transpose(values_with_std_dev)

        return correlated_values(
            nominal_values,
            correlation_mat*std_devs*std_devs[numpy.newaxis].T,
            tags)
        
    __all__.append('correlated_values_norm')
    
###############################################################################

# Mathematical operations with local approximations (affine scalar
# functions)

class NotUpcast(Exception):
    'Raised when an object cannot be converted to a number with uncertainty'

def to_affine_scalar(x):
    """
    Transforms x into a constant affine scalar function
    (AffineScalarFunc), unless it is already an AffineScalarFunc (in
    which case x is returned unchanged).

    Raises an exception unless 'x' belongs to some specific classes of
    objects that are known not to depend on AffineScalarFunc objects
    (which then cannot be considered as constants).
    """

    if isinstance(x, AffineScalarFunc):
        return x

    #! In Python 2.6+, numbers.Number could be used instead, here:
    if isinstance(x, CONSTANT_TYPES):
        # No variable => no derivative to define:
        return AffineScalarFunc(x, {})

    # Case of lists, etc.
    raise NotUpcast("%s cannot be converted to a number with"
                    " uncertainty" % type(x))

def partial_derivative(f, param_num):
    """
    Returns a function that numerically calculates the partial
    derivative of function f with respect to its argument number
    param_num.
    """

    def partial_derivative_of_f(*args):
        """
        Partial derivative, calculated with the (-epsilon, +epsilon)
        method, which is more precise than the (0, +epsilon) method.
        """
        # f_nominal_value = f(*args)

        shifted_args = list(args)  # Copy, and conversion to a mutable

        # The step is relative to the parameter being varied, so that
        # shifting it does not suffer from finite precision:
        step = 1e-8*abs(shifted_args[param_num])
        if not step:
            # Arbitrary, but "small" with respect to 1, and of the
            # order of the square root of the precision of double
            # precision floats:
            step = 1e-8

        shifted_args[param_num] += step
        shifted_f_plus = f(*shifted_args)
        
        shifted_args[param_num] -= 2*step  # Optimization: only 1 list copy
        shifted_f_minus = f(*shifted_args)

        return (shifted_f_plus - shifted_f_minus)/2/step

    return partial_derivative_of_f

class NumericalDerivatives(object):
    """
    Convenient access to the partial derivatives of a function,
    calculated numerically.
    """
    # This is not a list because the number of arguments of the
    # function is not known in advance, in general.

    def __init__(self, function):
        """
        'function' is the function whose derivatives can be computed.
        """
        self._function = function

    def __getitem__(self, n):
        """
        Returns the n-th numerical derivative of the function.
        """
        return partial_derivative(self._function, n)
<<<<<<< HEAD

def wrap(f, derivatives_funcs=None):
=======
  
def wrap(f, derivatives_iter=None):
>>>>>>> b5ddcf2a
    """
    Wraps a function f into a function that also accepts numbers with
    uncertainties (UFloat objects) and returns a number with
    uncertainties.  Doing so may be necessary when function f cannot
    be expressed analytically (with uncertainties-compatible operators
    and functions like +, *, umath.sin(), etc.).

    f must return a scalar (not a list, etc.).
    
    In the wrapped function, the standard Python scalar arguments of f
    (float, int, etc.) can be replaced by numbers with
    uncertainties. The result will contain the appropriate
    uncertainty.
    
    If no argument to the wrapped function has an uncertainty, f
    simply returns its usual, scalar result.

    If supplied, derivatives_iter can be an iterable that generally
    contains functions; each successive function is the partial
    derivative of f with respect to the corresponding variable (one
    function for each argument of f, which takes as many arguments as
    f).  If instead of a function, an element of derivatives_iter
    contains None, then it is automatically replaced by the relevant
    numerical derivative; this can be used for non-scalar arguments of
    f (like string arguments).

    If derivatives_iter is None, or if derivatives_iter contains a
    fixed (and finite) number of elements, then any missing derivative
    is calculated numerically.

    An infinite number of derivatives can be specified by having
    derivatives_iter be an infinite iterator; this can for instance
    be used for specifying the derivatives of functions with a
    undefined number of argument (like sum(), whose partial
    derivatives all return 1).

    Example (for illustration purposes only, as
    uncertainties.umath.sin() runs faster than the examples that
    follow): wrap(math.sin) is a sine function that can be applied to
    numbers with uncertainties.  Its derivative will be calculated
    numerically.  wrap(math.sin, [None]) would have produced the same
    result.  wrap(math.sin, [math.cos]) is the same function, but with
    an analytically defined derivative.
    """

    if derivatives_iter is None:
        derivatives_iter = NumericalDerivatives(f)
    else:
        # Derivatives that are not defined are calculated numerically,
        # if there is a finite number of them (the function lambda
        # *args: fsum(args) has a non-defined number of arguments, as
        # it just performs a sum):
        try:  # Is the number of derivatives fixed?
            len(derivatives_iter)
        except TypeError:
            pass
        else:
<<<<<<< HEAD
            xxx="""
            derivatives_funcs = [
                partial_derivative(f, k) if derivative is None
                else derivative
                for (k, derivative) in enumerate(derivatives_funcs)]"""
            derivatives_funcs_ = []
            for (k, derivative) in enumerate(derivatives_funcs):
                if derivative is None:
                    derivatives_funcs_.append(partial_derivative(f, k))
                else:
                    derivatives_funcs_.append(derivative)
                    
            derivatives_funcs = derivatives_funcs_

    #! Setting the doc string after "def f_with...()" does not
    # seem to work.  We define it explicitly:
    def f_with_affine_output(*args):
=======
            derivatives_iter = [
                partial_derivative(f, k) if derivative is None
                else derivative
                for (k, derivative) in enumerate(derivatives_iter)]

    #! Setting the doc string after "def f_with...()" does not
    # seem to work.  We define it explicitly:
    @set_doc("""\
    Version of %s(...) that returns an affine approximation
    (AffineScalarFunc object), if its result depends on variables
    (Variable objects).  Otherwise, returns a simple constant (when
    applied to constant arguments).
    
    Warning: arguments of the function that are not AffineScalarFunc
    objects must not depend on uncertainties.Variable objects in any
    way.  Otherwise, the dependence of the result in
    uncertainties.Variable objects will be incorrect.
    
    Original documentation:
    %s""" % (f.__name__, f.__doc__))
    def f_with_affine_output(*args, **kwargs):
>>>>>>> b5ddcf2a
        # Can this function perform the calculation of an
        # AffineScalarFunc (or maybe float) result?
        try:
            aff_funcs = map(to_affine_scalar, args)

        except NotUpcast:

            # This function does not know how to itself perform
            # calculations with non-float-like arguments (as they
            # might for instance be objects whose value really changes
            # if some Variable objects had different values):

            # Is it clear that we can't delegate the calculation?

            if any([isinstance(arg, AffineScalarFunc) for arg in args]):
                # This situation arises for instance when calculating
                # AffineScalarFunc(...)*numpy.array(...).  In this
                # case, we must let NumPy handle the multiplication
                # (which is then performed element by element):
                return NotImplemented
            else:
                # If none of the arguments is an AffineScalarFunc, we
                # can delegate the calculation to the original
                # function.  This can be useful when it is called with
                # only one argument (as in
                # numpy.log10(numpy.ndarray(...)):
                return f(*args)

        ########################################
        # Nominal value of the constructed AffineScalarFunc:
        args_values = [e.nominal_value for e in aff_funcs]
        f_nominal_value = f(*args_values)

        ########################################

        # List of involved variables (Variable objects):
        variables = set()
        for expr in aff_funcs:
            variables |= set(expr.derivatives)

        ## It is sometimes useful to only return a regular constant:

        # (1) Optimization / convenience behavior: when 'f' is called
        # on purely constant values (e.g., sin(2)), there is no need
        # for returning a more complex AffineScalarFunc object.

        # (2) Functions that do not return a "float-like" value might
        # not have a relevant representation as an AffineScalarFunc.
        # This includes boolean functions, since their derivatives are
        # either 0 or are undefined: they are better represented as
        # Python constants than as constant AffineScalarFunc functions.

        if not variables or isinstance(f_nominal_value, bool):
            return f_nominal_value

        # The result of 'f' does depend on 'variables'...

        ########################################

        # Calculation of the derivatives with respect to the arguments
        # of f (aff_funcs):

        # The chain rule is applied.  This is because, in the case of
        # numerical derivatives, it allows for a better-controlled
        # numerical stability than numerically calculating the partial
        # derivatives through '[f(x + dx, y + dy, ...) -
        # f(x,y,...)]/da' where dx, dy,... are calculated by varying
        # 'a'.  In fact, it is numerically better to control how big
        # (dx, dy,...) are: 'f' is a simple mathematical function and
        # it is possible to know how precise the df/dx are (which is
        # not possible with the numerical df/da calculation above).

        # We use numerical derivatives, if we don't already have a
        # list of derivatives:

        #! Note that this test could be avoided by requiring the
        # caller to always provide derivatives.  When changing the
        # functions of the math module, this would force this module
        # to know about all the math functions.  Another possibility
        # would be to force derivatives_iter to contain, say, the
        # first 3 derivatives of f.  But any of these two ideas has a
        # chance to break, one day... (if new functions are added to
        # the math module, or if some function has more than 3
        # arguments).

        derivatives_wrt_args = []
<<<<<<< HEAD
        for (arg, derivative) in zip(aff_funcs, derivatives_funcs):
            #derivatives_wrt_args.append(derivative(*args_values)
            #                            if arg.derivatives
            #                            else 0)
            if arg.derivatives:
                derivatives_wrt_args.append(derivative(*args_values))
            else:
                derivatives_wrt_args.append(0)
                
=======
        for (arg, derivative) in zip(aff_funcs, derivatives_iter):
            derivatives_wrt_args.append(derivative(*args_values)
                                        if arg.derivatives
                                        else 0)
>>>>>>> b5ddcf2a

        ########################################
        # Calculation of the derivative of f with respect to all the
        # variables (Variable) involved.

        # Initial value (is updated below):
        derivatives_wrt_vars = dict([(var, 0.) for var in variables])

        # The chain rule is used (we already have
        # derivatives_wrt_args):

        for (func, f_derivative) in zip(aff_funcs, derivatives_wrt_args):
            for (var, func_derivative) in func.derivatives.iteritems():
                derivatives_wrt_vars[var] += f_derivative * func_derivative

        # The function now returns an AffineScalarFunc object:
        return AffineScalarFunc(f_nominal_value, derivatives_wrt_vars)

    f_with_affine_output = set_doc("""\
    Version of %s(...) that returns an affine approximation
    (AffineScalarFunc object), if its result depends on variables
    (Variable objects).  Otherwise, returns a simple constant (when
    applied to constant arguments).
    
    Warning: arguments of the function that are not AffineScalarFunc
    objects must not depend on uncertainties.Variable objects in any
    way.  Otherwise, the dependence of the result in
    uncertainties.Variable objects will be incorrect.
    
    Original documentation:
    %s""" % (f.__name__, f.__doc__))(f_with_affine_output)

    # It is easier to work with f_with_affine_output, which represents
<<<<<<< HEAD
    # a wrapped version of 'f', when it bears the same name as 'f':
    # ! __name__ is read-only, in Python 2.3:
    f_with_affine_output.name = f.__name__
=======
    # a wrapped version of 'f', when it bears the same name as
    # 'f'.
    f_with_affine_output.__name__ = f.__name__
    # !! Note: Setting __name__ is however not fully sufficient: the
    # name f_with_affine_output is stored in
    # f_with_affine_output.__code__.co_name; being able to change it
    # would be useful for instance when f_with_affine_output() is
    # called with unexpected arguments (unexpected keyword argument,
    # etc.). co_name is read-only, though.
>>>>>>> b5ddcf2a

    return f_with_affine_output

def _force_aff_func_args(func):
    """
    Takes an operator op(x, y) and wraps it.

    The constructed operator returns func(x, to_affine_scalar(y)) if y
    can be upcast with to_affine_scalar(); otherwise, it returns
    NotImplemented.

    Thus, func() is only called on two AffineScalarFunc objects, if
    its first argument is an AffineScalarFunc.
    """

    def op_on_upcast_args(x, y):
        """
        Returns %s(self, to_affine_scalar(y)) if y can be upcast
        through to_affine_scalar.  Otherwise returns NotImplemented.
        """ % func.__name__
        
        try:
            y_with_uncert = to_affine_scalar(y)
        except NotUpcast:
            # This module does not know how to handle the comparison:
            # (example: y is a NumPy array, in which case the NumPy
            # array will decide that func() should be applied
            # element-wise between x and all the elements of y):
            return NotImplemented
        else:
            return func(x, y_with_uncert)

    return op_on_upcast_args

########################################

# Definition of boolean operators, that assume that self and
# y_with_uncert are AffineScalarFunc.

# The fact that uncertainties must be smalled is used, here: the
# comparison functions are supposed to be constant for most values of
# the random variables.

# Even though uncertainties are supposed to be small, comparisons
# between 3+/-0.1 and 3.0 are handled (even though x == 3.0 is not a
# constant function in the 3+/-0.1 interval).  The comparison between
# x and x is handled too, when x has an uncertainty.  In fact, as
# explained in the main documentation, it is possible to give a useful
# meaning to the comparison operators, in these cases.

def _eq_on_aff_funcs(self, y_with_uncert):
    """
    __eq__ operator, assuming that both self and y_with_uncert are
    AffineScalarFunc objects.
    """
    difference = self - y_with_uncert
    # Only an exact zero difference means that self and y are
    # equal numerically:
    return not(difference._nominal_value or difference.std_dev())

def _ne_on_aff_funcs(self, y_with_uncert):
    """
    __ne__ operator, assuming that both self and y_with_uncert are
    AffineScalarFunc objects.
    """

    return not _eq_on_aff_funcs(self, y_with_uncert)

def _gt_on_aff_funcs(self, y_with_uncert):
    """
    __gt__ operator, assuming that both self and y_with_uncert are
    AffineScalarFunc objects.
    """
    return self._nominal_value > y_with_uncert._nominal_value

def _ge_on_aff_funcs(self, y_with_uncert):
    """
    __ge__ operator, assuming that both self and y_with_uncert are
    AffineScalarFunc objects.
    """

    return (_gt_on_aff_funcs(self, y_with_uncert)
            or _eq_on_aff_funcs(self, y_with_uncert))

def _lt_on_aff_funcs(self, y_with_uncert):
    """
    __lt__ operator, assuming that both self and y_with_uncert are
    AffineScalarFunc objects.
    """
    return self._nominal_value < y_with_uncert._nominal_value

def _le_on_aff_funcs(self, y_with_uncert):
    """
    __le__ operator, assuming that both self and y_with_uncert are
    AffineScalarFunc objects.
    """

    return (_lt_on_aff_funcs(self, y_with_uncert)
            or _eq_on_aff_funcs(self, y_with_uncert))

########################################

class AffineScalarFunc(object):
    """
    Affine functions that support basic mathematical operations
    (addition, etc.).  Such functions can for instance be used for
    representing the local (linear) behavior of any function.

    This class is mostly meant to be used internally.

    This class can also be used to represent constants.

    The variables of affine scalar functions are Variable objects.

    AffineScalarFunc objects include facilities for calculating the
    'error' on the function, from the uncertainties on its variables.

    Main attributes and methods:
    
    - nominal_value, std_dev(): value at the origin / nominal value,
      and standard deviation.

    - error_components(): error_components()[x] is the error due to
      Variable x.

    - derivatives: derivatives[x] is the (value of the) derivative
      with respect to Variable x.  This attribute is a dictionary
      whose keys are the Variable objects on which the function
      depends.
      
      All the Variable objects on which the function depends are in
      'derivatives'.

    - std_score(x): position of number x with respect to the
      nominal value, in units of the standard deviation.
    """

    # To save memory in large arrays:
    __slots__ = ('_nominal_value', 'derivatives')
    
    #! The code could be modify in order to accommodate for non-float
    # nominal values.  This could for instance be done through
    # the operator module: instead of delegating operations to
    # float.__*__ operations, they could be delegated to
    # operator.__*__ functions (while taking care of properly handling
    # reverse operations: __radd__, etc.).

    def __init__(self, nominal_value, derivatives):
        """
        nominal_value -- value of the function at the origin.
        nominal_value must not depend in any way of the Variable
        objects in 'derivatives' (the value at the origin of the
        function being defined is a constant).

        derivatives -- maps each Variable object on which the function
        being defined depends to the value of the derivative with
        respect to that variable, taken at the nominal value of all
        variables.
 
        Warning: the above constraint is not checked, and the user is
        responsible for complying with it.
        """

        # Defines the value at the origin:

        # Only float-like values are handled.  One reason is that it
        # does not make sense for a scalar function to be affine to
        # not yield float values.  Another reason is that it would not
        # make sense to have a complex nominal value, here (it would
        # not be handled correctly at all): converting to float should
        # be possible.
        self._nominal_value = float(nominal_value)
        self.derivatives = derivatives

    # The following prevents the 'nominal_value' attribute from being
    # modified by the user:
    def nominal_value(self):
        "Nominal value of the random number."
        return self._nominal_value
    nominal_value = property(nominal_value)
    
    ############################################################

        
    ### Operators: operators applied to AffineScalarFunc and/or
    ### float-like objects only are supported.  This is why methods
    ### from float are used for implementing these operators.

    # Operators with no reflection:

    ########################################
        
    # __nonzero__() is supposed to return a boolean value (it is used
    # by bool()).  It is for instance used for converting the result
    # of comparison operators to a boolean, in sorted().  If we want
    # to be able to sort AffineScalarFunc objects, __nonzero__ cannot
    # return a AffineScalarFunc object.  Since boolean results (such
    # as the result of bool()) don't have a very meaningful
    # uncertainty unless it is zero, this behavior is fine.
    
    def __nonzero__(self):
        """
        Equivalent to self != 0.
        """
        #! This might not be relevant for AffineScalarFunc objects
        # that contain values in a linear space which does not convert
        # the float 0 into the null vector (see the __eq__ function:
        # __nonzero__ works fine if subtracting the 0 float from a
        # vector of the linear space works as if 0 were the null
        # vector of that space):
        return self != 0.  # Uses the AffineScalarFunc.__ne__ function

    ########################################
    
    ## Logical operators: warning: the resulting value cannot always
    ## be differentiated.

    # The boolean operations are not differentiable everywhere, but
    # almost...

    # (1) I can rely on the assumption that the user only has "small"
    # errors on variables, as this is used in the calculation of the
    # standard deviation (which performs linear approximations):

    # (2) However, this assumption is not relevant for some
    # operations, and does not have to hold, in some cases.  This
    # comes from the fact that logical operations (e.g. __eq__(x,y))
    # are not differentiable for many usual cases.  For instance, it
    # is desirable to have x == x for x = n+/-e, whatever the size of e.
    # Furthermore, n+/-e != n+/-e', if e != e', whatever the size of e or
    # e'.

    # (3) The result of logical operators does not have to be a
    # function with derivatives, as these derivatives are either 0 or
    # don't exist (i.e., the user should probably not rely on
    # derivatives for his code).
    
    # __eq__ is used in "if data in [None, ()]", for instance.  It is
    # therefore important to be able to handle this case too, which is
    # taken care of when _force_aff_func_args(_eq_on_aff_funcs)
    # returns NotImplemented.
    __eq__ = _force_aff_func_args(_eq_on_aff_funcs)
    
    __ne__ = _force_aff_func_args(_ne_on_aff_funcs)
    __gt__ = _force_aff_func_args(_gt_on_aff_funcs)

    # __ge__ is not the opposite of __lt__ because these operators do
    # not always yield a boolean (for instance, 0 <= numpy.arange(10)
    # yields an array).
    __ge__ = _force_aff_func_args(_ge_on_aff_funcs)

    __lt__ = _force_aff_func_args(_lt_on_aff_funcs)
    __le__ = _force_aff_func_args(_le_on_aff_funcs)

    ########################################

    # Uncertainties handling:
    
    def error_components(self):
        """
        Individual components of the standard deviation of the affine
        function (in absolute value), returned as a dictionary with
        Variable objects as keys.

        This method assumes that the derivatives contained in the
        object take scalar values (and are not a tuple, like what
        math.frexp() returns, for instance).
        """
    
        # Calculation of the variance:
        error_components = {}
        for (variable, derivative) in self.derivatives.iteritems():            
            # Individual standard error due to variable:
            error_components[variable] = abs(derivative*variable._std_dev)

        return error_components

    def std_dev(self):
        """
        Standard deviation of the affine function.

        This method assumes that the function returns scalar results.

        This returned standard deviation depends on the current
        standard deviations [std_dev()] of the variables (Variable
        objects) involved.
        """
        #! It would be possible to not allow the user to update the
        #std dev of Variable objects, in which case AffineScalarFunc
        #objects could have a pre-calculated or, better, cached
        #std_dev value (in fact, many intermediate AffineScalarFunc do
        #not need to have their std_dev calculated: only the final
        #AffineScalarFunc returned to the user does).
        return sqrt(sum([
            delta**2 for delta in self.error_components().itervalues()]))

    def _general_representation(self, to_string):
        """
        Uses the to_string() conversion function on both the nominal
        value and the standard deviation, and returns a string that
        describes them.

        to_string() is typically repr() or str().
        """

        (nominal_value, std_dev) = (self._nominal_value, self.std_dev())

        # String representation:

        # Not putting spaces around "+/-" helps with arrays of
        # Variable, as each value with an uncertainty is a
        # block of signs (otherwise, the standard deviation can be
        # mistaken for another element of the array).

        #return ("%s+/-%s" % (to_string(nominal_value), to_string(std_dev))
        #        if std_dev
        #        else to_string(nominal_value))
        if std_dev:
            return "%s+/-%s" % (to_string(nominal_value), to_string(std_dev))
        else:
            return to_string(nominal_value)

    def __repr__(self):
        return self._general_representation(repr)
                    
    def __str__(self):
        return self._general_representation(str)

    def position_in_sigmas(self, value):
        '''
        Wrapper for legacy code.  Obsolete: do not use.  Use std_score
        instead.
        '''
        deprecation("position_in_sigmas is obsolete.  Use std_score instead")
        return self.std_score(value)
    
    def std_score(self, value):
        """
        Returns 'value' - nominal value, in units of the standard
        deviation.

        Raises a ValueError exception if the standard deviation is zero.
        """
        try:
            # The ._nominal_value is a float: there is no integer division,
            # here:
            return (value - self._nominal_value) / self.std_dev()
        except ZeroDivisionError:
            raise ValueError("The standard deviation is zero:"
                             " undefined result.")

    def __deepcopy__(self, memo):
        """
        Hook for the standard copy module.

        The returned AffineScalarFunc is a completely fresh copy,
        which is fully independent of any variable defined so far.
        New variables are specially created for the returned
        AffineScalarFunc object.
        """
        return AffineScalarFunc(
            self._nominal_value,
            dict([(copy.deepcopy(var), deriv)
                  for (var, deriv) in self.derivatives.iteritems()]))

    def __getstate__(self):
        """
        Hook for the pickle module.
        """
        obj_slot_values = dict([(k, getattr(self, k)) for k in
                                # self.__slots__ would not work when
                                # self is an instance of a subclass:
                                AffineScalarFunc.__slots__])
        return obj_slot_values

    def __setstate__(self, data_dict):
        """
        Hook for the pickle module.
        """        
        for (name, value) in data_dict.iteritems():
            setattr(self, name, value)

# Nicer name, for users: isinstance(ufloat(...), UFloat) is True:
UFloat = AffineScalarFunc

def get_ops_with_reflection():

    """
    Returns operators with a reflection, along with their derivatives
    (for float operands).
    """
    
    # Operators with a reflection:

    # We do not include divmod().  This operator could be included, by
    # allowing its result (a tuple) to be differentiated, in
    # derivative_value().  However, a similar result can be achieved
    # by the user by calculating separately the division and the
    # result.

    # {operator(x, y): (derivative wrt x, derivative wrt y)}:

    # Note that unknown partial derivatives can be numerically
    # calculated by expressing them as something like
    # "partial_derivative(float.__...__, 1)(x, y)":

    # String expressions are used, so that reversed operators are easy
    # to code, and execute relatively efficiently:
    
    derivatives_list = {
        'add': ("1.", "1."),
        # 'div' is the '/' operator when __future__.division is not in
        # effect.  Since '/' is applied to
        # AffineScalarFunc._nominal_value numbers, it is applied on
        # floats, and is therefore the "usual" mathematical division.
        'div': ("1/y", "-x/y**2"),
        'floordiv': ("0.", "0."),  # Non exact: there is a discontinuities
        # The derivative wrt the 2nd arguments is something like (..., x//y),
        # but it is calculated numerically, for convenience:
        'mod': ("1.", "partial_derivative(float.__mod__, 1)(x, y)"),
        'mul': ("y", "x"),
        'pow': ("y*x**(y-1)", "log(x)*x**y"),
        'sub': ("1.", "-1."),
        'truediv': ("1/y", "-x/y**2")
        }

    # Conversion to Python functions:
    ops_with_reflection = {}
    for (op, derivatives) in derivatives_list.iteritems():
        ops_with_reflection[op] = [
            eval("lambda x, y: %s" % expr) for expr in derivatives ]

        ops_with_reflection["r"+op] = [
            eval("lambda y, x: %s" % expr) for expr in reversed(derivatives)]

    return ops_with_reflection

# Operators that have a reflection, along with their derivatives:
_ops_with_reflection = get_ops_with_reflection()

# Some effectively modified operators (for the automated tests):
_modified_operators = []
_modified_ops_with_reflection = []

def add_operators_to_AffineScalarFunc():
    """
    Adds many operators (__add__, etc.) to the AffineScalarFunc class.
    """
    
    ########################################

    #! Derivatives are set to return floats.  For one thing,
    # uncertainties generally involve floats, as they are based on
    # small variations of the parameters.  It is also better to
    # protect the user from unexpected integer result that behave
    # badly with the division.

    ## Operators that return a numerical value:

    def _simple_add_deriv(x):
        if x >= 0:
            return 1.
        else:
            return -1.
        
    # Single-argument operators that should be adapted from floats to
    # AffineScalarFunc objects, associated to their derivative:        
    simple_numerical_operators_derivatives = {
        'abs': _simple_add_deriv,
        'neg': lambda x: -1.,
        'pos': lambda x: 1.,
        'trunc': lambda x: 0.
        }

    for (op, derivative) in (
          simple_numerical_operators_derivatives.iteritems()):
        
        attribute_name = "__%s__" % op
        # float objects don't exactly have the same attributes between
        # different versions of Python (for instance, __trunc__ was
        # introduced with Python 2.6):
        try:
            setattr(AffineScalarFunc, attribute_name,
                    wrap(getattr(float, attribute_name),
                                 [derivative]))
        except AttributeError:
            pass
        else:
            _modified_operators.append(op)
            
    ########################################

    # Reversed versions (useful for float*AffineScalarFunc, for instance):
    for (op, derivatives) in _ops_with_reflection.iteritems():
        attribute_name = '__%s__' % op
        # float objects don't exactly have the same attributes between
        # different versions of Python (for instance, __div__ and
        # __rdiv__ were removed, in Python 3):
        try:
            setattr(AffineScalarFunc, attribute_name,
                    wrap(getattr(float, attribute_name), derivatives))
        except AttributeError:
            pass
        else:
            _modified_ops_with_reflection.append(op)

    ########################################
    # Conversions to pure numbers are meaningless.  Note that the
    # behavior of float(1j) is similar.
    for coercion_type in ('complex', 'int', 'long', 'float'):
        def raise_error(self):
            raise TypeError("can't convert an affine function (%s)"
                            ' to %s; use x.nominal_value'
                            # In case AffineScalarFunc is sub-classed:
                            % (self.__class__, coercion_type))

        setattr(AffineScalarFunc, '__%s__' % coercion_type, raise_error)

add_operators_to_AffineScalarFunc()  # Actual addition of class attributes

class Variable(AffineScalarFunc):    
    """
    Representation of a float-like scalar random variable, along with
    its uncertainty.

    Objects are meant to represent variables that are independent from
    each other (correlations are handled through the AffineScalarFunc
    class).    
    """

    # To save memory in large arrays:
    __slots__ = ('_std_dev', 'tag')

    def __init__(self, value, std_dev, tag=None):
        """
        The nominal value and the standard deviation of the variable
        are set.  These values must be scalars.

        'tag' is a tag that the user can associate to the variable.  This
        is useful for tracing variables.

        The meaning of the nominal value is described in the main
        module documentation.
        """

        #! The value, std_dev, and tag are assumed by __copy__() not to
        # be copied.  Either this should be guaranteed here, or __copy__
        # should be updated.

        # Only float-like values are handled.  One reason is that the
        # division operator on integers would not produce a
        # differentiable functions: for instance, Variable(3, 0.1)/2
        # has a nominal value of 3/2 = 1, but a "shifted" value
        # of 3.1/2 = 1.55.
        value = float(value)

        # If the variable changes by dx, then the value of the affine
        # function that gives its value changes by 1*dx:

        # ! Memory cycles are created.  However, they are garbage
        # collected, if possible.  Using a weakref.WeakKeyDictionary
        # takes much more memory.  Thus, this implementation chooses
        # more cycles and a smaller memory footprint instead of no
        # cycles and a larger memory footprint.

        # ! Using AffineScalarFunc instead of super() results only in
        # a 3 % speed loss (Python 2.6, Mac OS X):
        super(Variable, self).__init__(value, {self: 1.})

        # We force the error to be float-like.  Since it is considered
        # as a Gaussian standard deviation, it is semantically
        # positive (even though there would be no problem defining it
        # as a sigma, where sigma can be negative and still define a
        # Gaussian):

        assert std_dev >= 0, "the error must be a positive number"
        # Since AffineScalarFunc.std_dev is a property, we cannot do
        # "self.std_dev = ...":
        self._std_dev = std_dev
        
        self.tag = tag

    # Standard deviations can be modified (this is a feature).
    # AffineScalarFunc objects that depend on the Variable have their
    # std_dev() automatically modified (recalculated with the new
    # std_dev of their Variables):
    def set_std_dev(self, value):
        """
        Updates the standard deviation of the variable to a new value.
        """
        
        # A zero variance is accepted.  Thus, it is possible to
        # conveniently use infinitely precise variables, for instance
        # to study special cases.

        self._std_dev = value

    # The following method is overridden so that we can represent the tag:
    def _general_representation(self, to_string):
        """
        Uses the to_string() conversion function on both the nominal
        value and standard deviation and returns a string that
        describes the number.

        to_string() is typically repr() or str().
        """
        num_repr  = super(Variable, self)._general_representation(to_string)
        
        # Optional tag: only full representations (to_string == repr)
        # contain the tag, as the tag is required in order to recreate
        # the variable.  Outputting the tag for regular string ("print
        # x") would be too heavy and produce an unusual representation
        # of a number with uncertainty.
        if (self.tag is None) or (to_string != repr):
            return num_repr
        else:
            "< %s = %s >" % (self.tag, num_repr)

    def __hash__(self):
        # All Variable objects are by definition independent
        # variables, so they never compare equal; therefore, their
        # id() are therefore allowed to differ
        # (http://docs.python.org/reference/datamodel.html#object.__hash__):
        return id(self)
            
    def __copy__(self):
        """
        Hook for the standard copy module.
        """
        
        # This copy implicitly takes care of the reference of the
        # variable to itself (in self.derivatives): the new Variable
        # object points to itself, not to the original Variable.

        # Reference: http://www.doughellmann.com/PyMOTW/copy/index.html

        #! The following assumes that the arguments to Variable are
        # *not* copied upon construction, since __copy__ is not supposed
        # to copy "inside" information:
        return Variable(self.nominal_value, self.std_dev(), self.tag)

    def __deepcopy__(self, memo):
        """
        Hook for the standard copy module.

        A new variable is created.
        """
        
        # This deep copy implicitly takes care of the reference of the
        # variable to itself (in self.derivatives): the new Variable
        # object points to itself, not to the original Variable.

        # Reference: http://www.doughellmann.com/PyMOTW/copy/index.html
        
        return self.__copy__()

    def __getstate__(self):
        """
        Hook for the standard pickle module.
        """
        obj_slot_values = dict([(k, getattr(self, k)) for k in self.__slots__])
        obj_slot_values.update(AffineScalarFunc.__getstate__(self))
        # Conversion to a usual dictionary:
        return obj_slot_values

    def __setstate__(self, data_dict):
        """
        Hook for the standard pickle module.
        """        
        for (name, value) in data_dict.iteritems():
            setattr(self, name, value)
        
###############################################################################

# Utilities

def nominal_value(x):
    """
    Returns the nominal value of x if it is a quantity with
    uncertainty (i.e., an AffineScalarFunc object); otherwise, returns
    x unchanged.

    This utility function is useful for transforming a series of
    numbers, when only some of them generally carry an uncertainty.
    """

    if isinstance(x, AffineScalarFunc):
        return x.nominal_value
    else:
        return x

def std_dev(x):
    """
    Returns the standard deviation of x if it is a quantity with
    uncertainty (i.e., an AffineScalarFunc object); otherwise, returns
    the float 0.

    This utility function is useful for transforming a series of
    numbers, when only some of them generally carry an uncertainty.
    """

    if isinstance(x, AffineScalarFunc):
        return x.std_dev()
    else:
        return 0.

def covariance_matrix(nums_with_uncert):
    """
    Returns a matrix that contains the covariances between the given
    sequence of numbers with uncertainties (AffineScalarFunc objects).
    The resulting matrix implicitly depends on their ordering in
    'nums_with_uncert'.

    The covariances are floats (never int objects).

    The returned covariance matrix is the exact linear approximation
    result, if the nominal values of the numbers with uncertainties
    and of their variables are their mean.  Otherwise, the returned
    covariance matrix should be close to its linear approximation
    value.

    The returned matrix is a list of lists.
    """
    # See PSI.411 in EOL's notes.

    covariance_matrix = []
    for (i1, expr1) in enumerate(nums_with_uncert):
        derivatives1 = expr1.derivatives  # Optimization
        vars1 = set(derivatives1)
        coefs_expr1 = []
        for (i2, expr2) in enumerate(nums_with_uncert[:i1+1]):
            derivatives2 = expr2.derivatives  # Optimization
            coef = 0.
            for var in vars1.intersection(derivatives2):
                # var is a variable common to both numbers with
                # uncertainties:
                coef += (derivatives1[var]*derivatives2[var]*var._std_dev**2)
            coefs_expr1.append(coef)
        covariance_matrix.append(coefs_expr1)

    # We symmetrize the matrix:
    for (i, covariance_coefs) in enumerate(covariance_matrix):
<<<<<<< HEAD
        covariance_coefs.extend([covariance_matrix[j][i]
                                 for j in range(i+1, len(covariance_matrix))])
=======
        covariance_coefs.extend(covariance_matrix[j][i]
                                for j in range(i+1, len(covariance_matrix)))
>>>>>>> b5ddcf2a

    return covariance_matrix

try:
    import numpy
except ImportError:
    pass
else:
    def correlation_matrix(nums_with_uncert):
        '''
        Returns the correlation matrix of the given sequence of
        numbers with uncertainties, as a NumPy array of floats.
        '''

        cov_mat = numpy.array(covariance_matrix(nums_with_uncert))

        std_devs = numpy.sqrt(cov_mat.diagonal())
        
        return cov_mat/std_devs/std_devs[numpy.newaxis].T

    __all__.append('correlation_matrix')
        
###############################################################################
# Parsing of values with uncertainties:

POSITIVE_DECIMAL_UNSIGNED = r'(\d+)(\.\d*)?'

# Regexp for a number with uncertainty (e.g., "-1.234(2)e-6"), where the
# uncertainty is optional (in which case the uncertainty is implicit):
NUMBER_WITH_UNCERT_RE_STR = '''
    ([+-])?  # Sign
    %s  # Main number
    (?:\(%s\))?  # Optional uncertainty
    ([eE][+-]?\d+)?  # Optional exponent
    ''' % (POSITIVE_DECIMAL_UNSIGNED, POSITIVE_DECIMAL_UNSIGNED)

NUMBER_WITH_UNCERT_RE = re.compile(
    "^%s$" % NUMBER_WITH_UNCERT_RE_STR, re.VERBOSE)

def parse_error_in_parentheses(representation):
    """
    Returns (value, error) from a string representing a number with
    uncertainty like 12.34(5), 12.34(142), 12.5(3.4) or 12.3(4.2)e3.
    If no parenthesis is given, an uncertainty of one on the last
    digit is assumed.

    Raises ValueError if the string cannot be parsed.    
    """

    match = NUMBER_WITH_UNCERT_RE.search(representation)

    if match:
        # The 'main' part is the nominal value, with 'int'eger part, and
        # 'dec'imal part.  The 'uncert'ainty is similarly broken into its
        # integer and decimal parts.
        (sign, main_int, main_dec, uncert_int, uncert_dec,
         exponent) = match.groups()
    else:
        raise ValueError("Unparsable number representation: '%s'."
                         " Was expecting a string of the form 1.23(4)"
                         " or 1.234" % representation)

    # The value of the number is its nominal value:
    value = float(''.join((sign or '',
                           main_int,
                           main_dec or '.0',
                           exponent or '')))
                  
    if uncert_int is None:
        # No uncertainty was found: an uncertainty of 1 on the last
        # digit is assumed:
        uncert_int = '1'

    # Do we have a fully explicit uncertainty?
    if uncert_dec is not None:
        uncert = float("%s%s" % (uncert_int, uncert_dec or ''))
    else:
        # uncert_int represents an uncertainty on the last digits:

        # The number of digits after the period defines the power of
        # 10 than must be applied to the provided uncertainty:
        if main_dec is None:
            num_digits_after_period = 0
        else:
            num_digits_after_period = len(main_dec)-1
            
        uncert = int(uncert_int)/10**num_digits_after_period

    # We apply the exponent to the uncertainty as well:
    uncert *= float("1%s" % (exponent or ''))

    return (value, uncert)

    
# The following function is not exposed because it can in effect be
# obtained by doing x = ufloat(representation) and
# x.nominal_value and x.std_dev():
def str_to_number_with_uncert(representation):
    """
    Given a string that represents a number with uncertainty, returns the
    nominal value and the uncertainty.

    The string can be of the form:
    - 124.5+/-0.15
    - 124.50(15)
    - 124.50(123)
    - 124.5

    When no numerical error is given, an uncertainty of 1 on the last
    digit is implied.

    Raises ValueError if the string cannot be parsed.
    """

    try:
        # Simple form 1234.45+/-1.2:
        (value, uncert) = representation.split('+/-')
    except ValueError:
        # Form with parentheses or no uncertainty:
        parsed_value = parse_error_in_parentheses(representation)
    else:
        try:
            parsed_value = (float(value), float(uncert))
        except ValueError:
            raise ValueError('Cannot parse %s: was expecting a number'
                             ' like 1.23+/-0.1' % representation)

    return parsed_value

def ufloat(representation, tag=None):
    """
    Returns a random variable (Variable object).

    Converts the representation of a number into a number with
    uncertainty (a random variable, defined by a nominal value and
    a standard deviation).

    The representation can be a (value, standard deviation) sequence,
    or a string.

    Strings of the form '12.345+/-0.015', '12.345(15)', or '12.3' are
    recognized (see full list below).  In the last case, an
    uncertainty of +/-1 is assigned to the last digit.

    'tag' is an optional string tag for the variable.  Variables
    don't have to have distinct tags.  Tags are useful for tracing
    what values (and errors) enter in a given result (through the
    error_components() method).

    Examples of valid string representations:

        -1.23(3.4)
        -1.34(5)
        1(6)
        3(4.2)
        -9(2)
        1234567(1.2)
        12.345(15)
        -12.3456(78)e-6
        12.3(0.4)e-5        
        0.29
        31.
        -31.
        31
        -3.1e10
        169.0(7)
        169.1(15)
    """

    # This function is somewhat optimized so as to help with the
    # creation of lots of Variable objects (through unumpy.uarray, for
    # instance).

    # representations is "normalized" so as to be a valid sequence of
    # 2 arguments for Variable().

    #! Accepting strings and any kind of sequence slows down the code
    # by about 5 %.  On the other hand, massive initializations of
    # numbers with uncertainties are likely to be performed with
    # unumpy.uarray, which does not support parsing from strings and
    # thus does not have any overhead.

    #! Different, in Python 3:
    if isinstance(representation, basestring):
        representation = str_to_number_with_uncert(representation)
        
    #! The tag is forced to be a string, so that the user does not
    # create a Variable(2.5, 0.5) in order to represent 2.5 +/- 0.5.
    # Forcing 'tag' to be a string prevents numerical uncertainties
    # from being considered as tags, here:
    if tag is not None:
        #! 'unicode' is removed in Python3:
        assert isinstance(tag, (str, unicode)), "The tag can only be a string."

    #! The special ** syntax is for Python 2.5 and before (Python 2.6+
    # understands tag=tag):
    return Variable(*representation, **{'tag': tag})
<|MERGE_RESOLUTION|>--- conflicted
+++ resolved
@@ -232,13 +232,8 @@
 import math
 from math import sqrt, log  # Optimization: no attribute look-up
 import copy
-<<<<<<< HEAD
-import sys
-
 from backport import *
-=======
 import warnings
->>>>>>> b5ddcf2a
 
 # Numerical version:
 __version_info__ = (1, 9)
@@ -507,13 +502,8 @@
         Returns the n-th numerical derivative of the function.
         """
         return partial_derivative(self._function, n)
-<<<<<<< HEAD
-
-def wrap(f, derivatives_funcs=None):
-=======
   
 def wrap(f, derivatives_iter=None):
->>>>>>> b5ddcf2a
     """
     Wraps a function f into a function that also accepts numbers with
     uncertainties (UFloat objects) and returns a number with
@@ -571,29 +561,15 @@
         except TypeError:
             pass
         else:
-<<<<<<< HEAD
-            xxx="""
-            derivatives_funcs = [
-                partial_derivative(f, k) if derivative is None
-                else derivative
-                for (k, derivative) in enumerate(derivatives_funcs)]"""
-            derivatives_funcs_ = []
-            for (k, derivative) in enumerate(derivatives_funcs):
+            derivatives_iter_ = []
+            for (k, derivative) in enumerate(derivatives_iter):
                 if derivative is None:
-                    derivatives_funcs_.append(partial_derivative(f, k))
+                    derivatives_iter_.append(partial_derivative(f, k))
                 else:
-                    derivatives_funcs_.append(derivative)
+                    derivatives_iter_.append(derivative)
                     
-            derivatives_funcs = derivatives_funcs_
-
-    #! Setting the doc string after "def f_with...()" does not
-    # seem to work.  We define it explicitly:
-    def f_with_affine_output(*args):
-=======
-            derivatives_iter = [
-                partial_derivative(f, k) if derivative is None
-                else derivative
-                for (k, derivative) in enumerate(derivatives_iter)]
+            derivatives_iter = derivatives_iter_
+
 
     #! Setting the doc string after "def f_with...()" does not
     # seem to work.  We define it explicitly:
@@ -611,7 +587,6 @@
     Original documentation:
     %s""" % (f.__name__, f.__doc__))
     def f_with_affine_output(*args, **kwargs):
->>>>>>> b5ddcf2a
         # Can this function perform the calculation of an
         # AffineScalarFunc (or maybe float) result?
         try:
@@ -698,8 +673,7 @@
         # arguments).
 
         derivatives_wrt_args = []
-<<<<<<< HEAD
-        for (arg, derivative) in zip(aff_funcs, derivatives_funcs):
+        for (arg, derivative) in zip(aff_funcs, derivatives_iter):
             #derivatives_wrt_args.append(derivative(*args_values)
             #                            if arg.derivatives
             #                            else 0)
@@ -708,12 +682,6 @@
             else:
                 derivatives_wrt_args.append(0)
                 
-=======
-        for (arg, derivative) in zip(aff_funcs, derivatives_iter):
-            derivatives_wrt_args.append(derivative(*args_values)
-                                        if arg.derivatives
-                                        else 0)
->>>>>>> b5ddcf2a
 
         ########################################
         # Calculation of the derivative of f with respect to all the
@@ -747,21 +715,9 @@
     %s""" % (f.__name__, f.__doc__))(f_with_affine_output)
 
     # It is easier to work with f_with_affine_output, which represents
-<<<<<<< HEAD
     # a wrapped version of 'f', when it bears the same name as 'f':
     # ! __name__ is read-only, in Python 2.3:
     f_with_affine_output.name = f.__name__
-=======
-    # a wrapped version of 'f', when it bears the same name as
-    # 'f'.
-    f_with_affine_output.__name__ = f.__name__
-    # !! Note: Setting __name__ is however not fully sufficient: the
-    # name f_with_affine_output is stored in
-    # f_with_affine_output.__code__.co_name; being able to change it
-    # would be useful for instance when f_with_affine_output() is
-    # called with unexpected arguments (unexpected keyword argument,
-    # etc.). co_name is read-only, though.
->>>>>>> b5ddcf2a
 
     return f_with_affine_output
 
@@ -1504,13 +1460,8 @@
 
     # We symmetrize the matrix:
     for (i, covariance_coefs) in enumerate(covariance_matrix):
-<<<<<<< HEAD
         covariance_coefs.extend([covariance_matrix[j][i]
                                  for j in range(i+1, len(covariance_matrix))])
-=======
-        covariance_coefs.extend(covariance_matrix[j][i]
-                                for j in range(i+1, len(covariance_matrix)))
->>>>>>> b5ddcf2a
 
     return covariance_matrix
 
