--- conflicted
+++ resolved
@@ -1092,18 +1092,14 @@
 
     ## Operators that return a numerical value:
 
-    # Single-argument operators that should be adapted from floats to
-<<<<<<< HEAD
-    # AffineScalarFunc objects:
     def _simple_add_deriv(x):
         if x >= 0:
             return 1.
         else:
             return -1.
         
-=======
-    # AffineScalarFunc objects, associated to their derivative:
->>>>>>> a49f1589
+    # Single-argument operators that should be adapted from floats to
+    # AffineScalarFunc objects, associated to their derivative:        
     simple_numerical_operators_derivatives = {
         'abs': _simple_add_deriv,
         'neg': lambda x: -1.,
@@ -1376,72 +1372,6 @@
 
     return covariance_matrix
 
-<<<<<<< HEAD
-# Entering variables as a block of correlated values.  Only available
-# if NumPy is installed.
-
-#! It would be possible to dispense with NumPy, but a routine should be
-# written for obtaining the eigenvectors of a symmetric matrix.  See
-# for instance Numerical Recipes: (1) reduction to tri-diagonal
-# [Givens or Householder]; (2) QR / QL decomposition.
-
-try:
-    import numpy
-except ImportError:
-    pass
-else:
-    
-    def correlated_values(values, covariance_mat, tags=None):
-        """
-        Returns numbers with uncertainties (AffineScalarFunc objects)
-        that correctly reproduce the given covariance matrix, and have
-        the given values as their nominal value.
-
-        The list of values and the covariance matrix must have the
-        same length, and the matrix must be a square (symmetric) one.
-
-        The affine functions returned depend on newly created,
-        independent variables (Variable objects).
-
-        If 'tags' is not None, it must list the tag of each new
-        independent variable.
-        """
-
-        # If no tags were given, we prepare tags for the newly created
-        # variables:
-        if tags is None:
-            tags = (None,) * len(values)
-
-        # The covariance matrix is diagonalized in order to define
-        # the independent variables that model the given values:
-
-        (variances, transform) = numpy.linalg.eigh(covariance_mat)
-
-        # Numerical errors might make some variances negative: we set
-        # them to zero:
-        variances[variances < 0] = 0.
-        
-        # Creation of new, independent variables:
-
-        # We use the fact that the eigenvectors in 'transform' are
-        # special: 'transform' is unitary: its inverse is its transpose:
-
-        variables = tuple([
-            # The variables represent uncertainties only:
-            Variable(0, sqrt(variance), tag)
-            for (variance, tag) in zip(variances, tags)])
-
-        # Representation of the initial correlated values:
-        values_funcs = tuple([
-            AffineScalarFunc(value, dict(zip(variables, coords)))
-            for (coords, value) in zip(transform, values)])
-
-        return values_funcs
-
-    __all__.append('correlated_values')
-
-=======
->>>>>>> a49f1589
 ###############################################################################
 # Parsing of values with uncertainties:
 
