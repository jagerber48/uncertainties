--- conflicted
+++ resolved
@@ -52,12 +52,7 @@
     if x != 0 and y != 0:
         # Symmetric form of the test:
         return 2*abs(x-y)/(abs(x)+abs(y)) < tolerance
-<<<<<<< HEAD
-    else:
-        # x or y is zero: selects the non-zero value
-=======
     else:  # Either x or y is zero
->>>>>>> b62ec3ce
         return abs(x or y) < tolerance 
 
 def _ufloats_close(x, y, tolerance=1e-6):
