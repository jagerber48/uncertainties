# coding=utf-8

"""
Tests of the code in uncertainties/__init__.py.

These tests can be run through the Nose testing framework.

(c) 2010-2013 by Eric O. LEBIGOT (EOL).
"""

from __future__ import division

# Standard modules
import copy
import weakref
import math
import random
import sys

# 3rd-party modules
# import nose.tools

# Local modules

import uncertainties
<<<<<<< HEAD
from uncertainties import ufloat, AffineScalarFunc
from backport import *
=======
from uncertainties import ufloat, AffineScalarFunc, ufloat_fromstr

>>>>>>> 8f6a589a
from uncertainties import __author__

# The following information is useful for making sure that the right
# version of Python is running the tests (for instance with the Travis
# Continuous Integration system):
print "Testing with Python", sys.version

###############################################################################

# Utilities for unit testing

def _numbers_close(x, y, tolerance=1e-6):
    """
    Returns True if the given (real) numbers are close enough.

    The given tolerance is the relative difference allowed, or the absolute
    difference, if one of the numbers is 0.
    """

    # Instead of using a try and ZeroDivisionError, we do a test,
    # NaN could appear silently:

    if x != 0 and y != 0:
        return abs(1-y/x) < tolerance
    else:
        if x == 0:
            return abs(y) < tolerance
        else:
            return abs(x) < tolerance

class DerivativesDiffer(Exception):
    pass

    
def _compare_derivatives(func, numerical_derivatives,
                         num_args_list=None):
    """
    Checks the derivatives of a function 'func' (as returned by the
    wrap() wrapper), by comparing them to the
    'numerical_derivatives' functions.

    Raises a DerivativesDiffer exception in case of problem.
    
    These functions all take the number of arguments listed in
    num_args_list.  If num_args is None, it is automatically obtained.

    Tests are done on random arguments.
    """

    try:
        funcname = func.name
    except AttributeError:
        funcname = func.__name__
        
    # print "Testing", func.__name__

    if not num_args_list: 

        # Detecting automatically the correct number of arguments is not
        # always easy (because not all values are allowed, etc.):

        num_args_table = {
            'atanh': [1],
            'log': [1, 2]  # Both numbers of arguments are tested
            }
        if funcname in num_args_table:
            num_args_list = num_args_table[funcname]
        else:

            num_args_list = []

            # We loop until we find reasonable function arguments:
            # We get the number of arguments by trial and error:
            for num_args in range(10):
                try:
                    #! Giving integer arguments is good for preventing
                    # certain functions from failing even though num_args
                    # is their correct number of arguments
                    # (e.g. math.ldexp(x, i), where i must be an integer)
                    func(*(1,)*num_args)
                except TypeError:
                    pass  # Not the right number of arguments
                else:  # No error
                    # num_args is a good number of arguments for func:
                    num_args_list.append(num_args)

            if not num_args_list:
                raise Exception("Can't find a reasonable number of arguments"
                                " for function '%s'." % funcname)

    for num_args in num_args_list:

        # Argument numbers that will have a random integer value:
        integer_arg_nums = set()

        if funcname == 'ldexp':
            # The second argument must be an integer:
            integer_arg_nums.add(1)

        while True:
            try:

                # We include negative numbers, for more thorough tests:
                args = []
                for arg_num in range(num_args):
                    if arg_num in integer_arg_nums:                    
                        args.append(random.choice(range(-10, 10)))
                    else:
                        args.append(
                            uncertainties.Variable(random.random()*4-2, 0))

                # 'args', but as scalar values:
                args_scalar = [uncertainties.nominal_value(v)
                               for v in args]

                func_approx = func(*args)

                # Some functions yield simple Python constants, after
                # wrapping in wrap(): no test has to be performed.
                # Some functions also yield tuples...
                if isinstance(func_approx, AffineScalarFunc):
                    
                    # We compare all derivatives:
                    for (arg_num, (arg, numerical_deriv)) in (
                        enumerate(zip(args, numerical_derivatives))):

                        # Some arguments might not be differentiable:
                        if isinstance(arg, int):
                            continue

                        fixed_deriv_value = func_approx.derivatives[arg]
                        
                        num_deriv_value = numerical_deriv(*args_scalar)

                        # This message is useful: the user can see that
                        # tests are really performed (instead of not being
                        # performed, silently):
                        print "Testing %s at %s, arg #%d" % (
                            funcname, args, arg_num)
                        
                        if not _numbers_close(fixed_deriv_value,
                                              num_deriv_value, 1e-4):

                            # It is possible that the result is NaN:

                            # ! Python 2.6+: this would be
                            # not math.isnan(func_approx):
                            if func_approx == func_approx:
                                raise DerivativesDiffer(
                                    "Derivative #%d of function '%s' may be"
                                    " wrong: at args = %s,"
                                    " value obtained = %.16f,"
                                    " while numerical approximation = %.16f."
                                    % (arg_num, funcname, args,
                                       fixed_deriv_value, num_deriv_value))

            except ValueError, err:  # Arguments out of range, or of wrong type
                # Factorial(real) lands here:
                if str(err).startswith('factorial'):
                    integer_arg_nums = set([0])
                continue  # We try with different arguments
            # Some arguments might have to be integers, for instance:
            except TypeError:
                if len(integer_arg_nums) == num_args:
                    raise Exception("Incorrect testing procedure: unable to "
                                    "find correct argument values for %s."
                                    % funcname)

                # Another argument might be forced to be an integer:
                integer_arg_nums.add(random.choice(range(num_args)))
            else:
                # We have found reasonable arguments, and the test passed:
                break

###############################################################################

def test_value_construction():
    '''
    Tests the various means of constructing a constant number with
    uncertainty *without a string* (see test_str_input(), for this).
    '''

    ## Simple construction:
    x = ufloat(3, 0.14)
    assert x.nominal_value == 3
    assert x.std_dev == 0.14
    assert x.tag is None
    
    # ... with tag as positional argument:
    x = ufloat(3, 0.14, 'pi')
    assert x.nominal_value == 3
    assert x.std_dev == 0.14
    assert x.tag == 'pi'

    # ... with tag keyword:
    x = ufloat(3, 0.14, tag='pi')
    assert x.nominal_value == 3
    assert x.std_dev == 0.14
    assert x.tag == 'pi'

    ## Comparison with the obsolete tuple form:

    # The following tuple is stored in a variable instead of being
    # repeated in the calls below, so that the automatic code update
    # does not replace ufloat((3, 0.14)) by ufloat(3, 14): the goal
    # here is to make sure that the obsolete form gives the same
    # result as the new form.
    
    representation = (3, 0.14)  # Obsolete representation
    
    x = ufloat(3, 0.14)
    x2 = ufloat(representation)  # Obsolete
    assert x.nominal_value == x2.nominal_value
    assert x.std_dev == x2.std_dev
    assert x.tag is None
    assert x2.tag is None
    
    # With tag as positional argument:
    x = ufloat(3, 0.14, "pi")
    x2 = ufloat(representation, "pi")  # Obsolete
    assert x.nominal_value == x2.nominal_value
    assert x.std_dev == x2.std_dev
    assert x.tag == 'pi'
    assert x2.tag == 'pi'
    
    # With tag keyword:
    x = ufloat(3, 0.14, tag="pi")
    x2 = ufloat(representation, tag="pi")  # Obsolete
    assert x.nominal_value == x2.nominal_value
    assert x.std_dev == x2.std_dev
    assert x.tag == 'pi'
    assert x2.tag == 'pi'
    
def test_str_input():
    "Input of numbers with uncertainties as a string"

    # String representation, and numerical values:
    tests = {
        "-1.23(3.4)": (-1.23, 3.4),  # (Nominal value, error)
        "-1.34(5)": (-1.34, 0.05),
        "1(6)": (1, 6),
        "3(4.2)": (3, 4.2),
        "-9(2)": (-9, 2),
        "1234567(1.2)": (1234567, 1.2),
        "12.345(15)": (12.345, 0.015),
        "-12.3456(78)e-6": (-12.3456e-6, 0.0078e-6),
        "0.29": (0.29, 0.01),
        "31.": (31, 1),
        "-31.": (-31, 1),
        # The following tests that the ufloat() routine does
        # not consider '31' like the tuple ('3', '1'), which would
        # make it expect two numbers (instead of 2 1-character
        # strings):
        "31": (31, 1),
        "-3.1e10": (-3.1e10, 0.1e10),
        "169.0(7)": (169, 0.7),
        "-0.1+/-1": (-0.1, 1),
        "-13e-2+/-1e2": (-13e-2, 1e2),
        '-14.(15)': (-14, 15),
        '-100.0(15)': (-100, 1.5),
        '14.(15)': (14, 15)
        }
          
    for (representation, values) in tests.iteritems():

        # Without tag:
        num = ufloat_fromstr(representation)
        assert _numbers_close(num.nominal_value, values[0])
        assert _numbers_close(num.std_dev, values[1])
        assert num.tag is None
        
        # With a tag as positional argument:
        num = ufloat_fromstr(representation, 'test variable')
        assert _numbers_close(num.nominal_value, values[0])
        assert _numbers_close(num.std_dev, values[1])
        assert num.tag == 'test variable'

        # With a tag as keyword argument:
        num = ufloat_fromstr(representation, tag='test variable')
        assert _numbers_close(num.nominal_value, values[0])
        assert _numbers_close(num.std_dev, values[1])
        assert num.tag == 'test variable'
        
        ## Obsolete forms

        num = ufloat(representation)  # Obsolete
        assert _numbers_close(num.nominal_value, values[0])
        assert _numbers_close(num.std_dev, values[1])
        assert num.tag is None
        
        # Call with a tag list argument:
        num = ufloat(representation, 'test variable')  # Obsolete
        assert _numbers_close(num.nominal_value, values[0])
        assert _numbers_close(num.std_dev, values[1])
        assert num.tag == 'test variable'
        
        # Call with a tag keyword argument:
        num = ufloat(representation, tag='test variable')  # Obsolete
        assert _numbers_close(num.nominal_value, values[0])
        assert _numbers_close(num.std_dev, values[1])
        assert num.tag == 'test variable'

###############################################################################
            
# Test of correctness of the fixed (usually analytical) derivatives:
def test_fixed_derivatives_basic_funcs():
    """
    Pre-calculated derivatives for operations on AffineScalarFunc.
    """

    def check_op(op, num_args):
        """
        Makes sure that the derivatives for function '__op__' of class
        AffineScalarFunc, which takes num_args arguments, are correct.

        If num_args is None, a correct value is calculated.
        """

        op_string = "__%s__" % op
        func = getattr(AffineScalarFunc, op_string)
        numerical_derivatives = uncertainties.NumericalDerivatives(
            # The __neg__ etc. methods of AffineScalarFunc only apply,
            # by definition, to AffineScalarFunc objects: we first map
            # possible scalar arguments (used for calculating
            # derivatives) to AffineScalarFunc objects:
            lambda *args: func(*map(uncertainties.to_affine_scalar, args)))
        _compare_derivatives(func, numerical_derivatives, [num_args])

    # Operators that take 1 value:
    for op in uncertainties._modified_operators:
        check_op(op, 1)

    # Operators that take 2 values:
    for op in uncertainties._modified_ops_with_reflection:
        check_op(op, 2)

# Additional, more complex checks, for use with the nose unit testing
# framework.

def test_copy():
    "Standard copy module integration"
    import gc
    
    x = ufloat(3, 0.1)
    assert x == x
    
    y = copy.copy(x)
    assert x != y
    assert not(x == y)
    assert y in y.derivatives.keys()  # y must not copy the dependence on x
    
    z = copy.deepcopy(x)
    assert x != z

    # Copy tests on expressions:
    t = x + 2*z
    # t depends on x:
    assert x in t.derivatives
    
    # The relationship between the copy of an expression and the
    # original variables should be preserved:
    t_copy = copy.copy(t)
    # Shallow copy: the variables on which t depends are not copied:
    assert x in t_copy.derivatives
    assert (uncertainties.covariance_matrix([t, z]) ==
            uncertainties.covariance_matrix([t_copy, z]))

    # However, the relationship between a deep copy and the original
    # variables should be broken, since the deep copy created new,
    # independent variables:
    t_deepcopy = copy.deepcopy(t)
    assert x not in t_deepcopy.derivatives    
    assert (uncertainties.covariance_matrix([t, z]) !=
            uncertainties.covariance_matrix([t_deepcopy, z]))

    # Test of implementations with weak references:

    # Weak references: destroying a variable should never destroy the
    # integrity of its copies (which would happen if the copy keeps a
    # weak reference to the original, in its derivatives member: the
    # weak reference to the original would become invalid):
    del x

    gc.collect()

    assert y in y.derivatives.keys()

## Classes for the pickling tests (put at the module level, so that
## they can be unpickled):
    
# Subclass without slots:
class NewVariable_dict(uncertainties.Variable):
    pass

# Subclass with slots defined by a tuple:
class NewVariable_slots_tuple(uncertainties.Variable):
    __slots__ = ('new_attr',)

# Subclass with slots defined by a string:
class NewVariable_slots_str(uncertainties.Variable):
    __slots__ = 'new_attr'
        
def test_pickling():
    "Standard pickle module integration."

    import pickle

    x = ufloat(2, 0.1)

    x_unpickled = pickle.loads(pickle.dumps(x))

    assert x != x_unpickled  # Pickling creates copies

    ## Tests with correlations and AffineScalarFunc objects:
    f = 2*x
    assert isinstance(f, AffineScalarFunc)
    (f_unpickled, x_unpickled2) = pickle.loads(pickle.dumps((f, x)))
    # Correlations must be preserved:
    assert f_unpickled - x_unpickled2 - x_unpickled2 == 0
    
    ## Tests with subclasses:

    for subclass in (NewVariable_dict, NewVariable_slots_tuple,
                     NewVariable_slots_str):
        
        x = subclass(3, 0.14)

        # Pickling test with possibly uninitialized slots:
        pickle.loads(pickle.dumps(x))
        
        # Unpickling test:
        x.new_attr = 'New attr value'
        x_unpickled = pickle.loads(pickle.dumps(x))
        # Must exist (From the slots of the parent class):        
        x_unpickled.nominal_value
        x_unpickled.new_attr  # Must exist    

    ##
        
    # Corner case test: when an attribute is present both in __slots__
    # and in __dict__, it is first looked up from the slots
    # (references:
    # http://docs.python.org/2/reference/datamodel.html#invoking-descriptors,
    # http://stackoverflow.com/a/15139208/42973). As a consequence,
    # the pickling process must pickle the correct value (i.e., not
    # the value from __dict__):
    x = NewVariable_dict(3, 0.14)
    x._nominal_value = 'in slots'
    # Corner case: __dict__ key which is also a slot name (it is
    # shadowed by the corresponding slot, so this is very unusual,
    # though):
    x.__dict__['_nominal_value'] = 'in dict'
    # Additional __dict__ attribute:
    x.dict_attr = 'dict attribute'
    
    x_unpickled = pickle.loads(pickle.dumps(x))
    # We make sure that the data is still there and untouched:
    assert x_unpickled._nominal_value == 'in slots'
    assert x_unpickled.__dict__ == x.__dict__
        
def test_int_div():
    "Integer division"
    # We perform all operations on floats, because derivatives can
    # otherwise be meaningless:
    x = ufloat(3.9, 2)//2
    assert x.nominal_value == 1.
    # All errors are supposed to be small, so the ufloat()
    # in x violates the assumption.  Therefore, the following is
    # correct:
    assert x.std_dev == 0.0

def test_comparison_ops():
    "Test of comparison operators"

    import random
    
    # Operations on quantities equivalent to Python numbers must still
    # be correct:
    a = ufloat(-3, 0)
    b = ufloat(10, 0)
    c = ufloat(10, 0)
    assert a < b
    assert a < 3
    assert 3 < b  # This is first given to int.__lt__()
    assert b == c

    x = ufloat(3, 0.1)
    
    # One constraint is that usual Python code for inequality testing
    # still work in a reasonable way (for instance, it is generally
    # desirable that functions defined by different formulas on
    # different intervals can still do "if 0 < x < 1:...".  This
    # supposes again that errors are "small" (as for the estimate of
    # the standard error).
    assert x > 1

    # The limit case is not obvious:
    assert not(x >= 3)
    assert not(x < 3)

    assert x == x
    # Comparaison between Variable and AffineScalarFunc:
    assert x == x + 0
    # Comparaison between 2 _different_ AffineScalarFunc objects
    # representing the same value:
    assert x/2 == x/2
    # With uncorrelated result that have the same behavior (value and
    # standard error):
    assert 2*ufloat(1, 0.1) != ufloat(2, 0.2)    
    # Comparaison between 2 _different_ Variable objects
    # that are uncorrelated:
    assert x != ufloat(3, 0.1)
    
    assert x != ufloat(3, 0.2)

    # Comparison to other types should work:
    assert x != None  # Not comparable
    assert x-x == 0  # Comparable, even though the types are different
    assert x != [1, 2]

    
    ####################
    
    # Checks of the semantics of logical operations: they return True
    # iff they are always True when the parameters vary in an
    # infinitesimal interval inside sigma (sigma == 0 is a special
    # case):

    def test_all_comparison_ops(x, y):
        """
        Takes two Variable objects.
        
        Fails if any comparison operation fails to follow the proper
        semantics: a comparison only returns True if the correspond float
        comparison results are True for all the float values taken by
        the variables (of x and y) when they vary in an infinitesimal
        neighborhood within their uncertainty.

        This test is stochastic: it may, exceptionally, fail for
        correctly implemented comparison operators.
        """

        import random

        def random_float(var):
            """
            Returns a random value for Variable var, in an
            infinitesimal interval withing its uncertainty.  The case
            of a zero uncertainty is special.
            """
            return ((random.random()-0.5) * min(var.std_dev, 1e-5)
                    + var.nominal_value)

        # All operations are tested:
        for op in ["__%s__" % name
                   for name in('ne', 'eq', 'lt', 'le', 'gt', 'ge')]:

            try:
                float_func = getattr(float, op)
            except AttributeError:  # Python 2.3's floats don't have __ne__
                continue
            
            # Determination of the correct truth value of func(x, y):

            sampled_results = []
            
            # The "main" value is an important particular case, and
            # the starting value for the final result
            # (correct_result):

            sampled_results.append(float_func(x.nominal_value, y.nominal_value))

            for check_num in range(50):  # Many points checked
                sampled_results.append(float_func(random_float(x),
                                                  random_float(y)))

            min_result = min(sampled_results)
            max_result = max(sampled_results)

            if min_result == max_result:
                correct_result = min_result
            else:

                # Almost all results must be True, for the final value
                # to be True:
                num_min_result = sampled_results.count(min_result)

                # 1 exception is considered OK:
                correct_result = (num_min_result == 1)

            try:
                assert correct_result == getattr(x, op)(y)
            except AssertionError:
                print "Sampling results:", sampled_results
                raise Exception("Semantic value of %s %s (%s) %s not"
                                " correctly reproduced."
                                % (x, op, y, correct_result))

    # With different numbers:
    test_all_comparison_ops(ufloat(3, 0.1),
                            ufloat(-2, 0.1))
    test_all_comparison_ops(ufloat(0, 0),  # Special number
                            ufloat(1, 1))
    test_all_comparison_ops(ufloat(0, 0),  # Special number
                            ufloat(0, 0.1))
    # With identical numbers:
    test_all_comparison_ops(ufloat(0, 0),
                            ufloat(0, 0))
    test_all_comparison_ops(ufloat(1, 1),
                            ufloat(1, 1))

    
def test_logic():
    "Boolean logic: __nonzero__, bool."

    x = ufloat(3, 0)
    y = ufloat(0, 0)
    z = ufloat(0, 0.1)
    t = ufloat(-1, 2)

    assert bool(x) == True
    assert bool(y) == False
    assert bool(z) == True
    assert bool(t) == True  # Only infinitseimal neighborhood are used

def test_obsolete():
    'Tests some obsolete functions'
    x = ufloat(3, 0.1)
    x.set_std_dev(0.2)  # Obsolete function

    x_std_dev = x.std_dev
    assert x_std_dev() == 0.2  # Obsolete call
    
def test_basic_access_to_data():
    "Access to data from Variable and AffineScalarFunc objects."

    x = ufloat(3.14, 0.01, "x var")
    assert x.tag == "x var"
    assert x.nominal_value == 3.14
    assert x.std_dev == 0.01

    # Case of AffineScalarFunc objects:
    y = x + 0
    assert type(y) == AffineScalarFunc
    assert y.nominal_value == 3.14
    assert y.std_dev == 0.01

    # Details on the sources of error:
    a = ufloat(-1, 0.001)
    y = 2*x + 3*x + 2 + a
    error_sources = y.error_components()
    assert len(error_sources) == 2  # 'a' and 'x'
    assert error_sources[x] == 0.05
    assert error_sources[a] == 0.001

    # Derivative values should be available:
    assert y.derivatives[x] == 5

    # Modification of the standard deviation of variables:
    x.std_dev = 1
    assert y.error_components()[x] == 5  # New error contribution!

    # Calculated values with uncertainties should not have a settable
    # standard deviation:
    y = 2*x
    try:
        y.std_dev = 1
    except AttributeError:
        pass
    else:
        raise "std_dev should not be settable for calculated results"
    
    # Calculation of deviations in units of the standard deviations:
    assert 10/x.std_dev == x.std_score(10 + x.nominal_value)

    # "In units of the standard deviation" is not always meaningful:
    x.std_dev = 0
    try:
        x.std_score(1)
    except ValueError:
        pass  # Normal behavior

def test_correlations():
    "Correlations between variables"

    a = ufloat(1, 0)
    x = ufloat(4, 0.1)
    y = x*2 + a
    # Correlations cancel "naive" additions of uncertainties:
    assert y.std_dev != 0
    normally_zero = y - (x*2 + 1)
    assert normally_zero.nominal_value == 0
    assert normally_zero.std_dev == 0

    
def test_no_coercion():
    """
    Coercion of Variable object to a simple float.

    The coercion should be impossible, like for complex numbers.
    """

    x = ufloat(4, 1)
    try:
        assert float(x) == 4
    except TypeError:
        pass
    else:
        raise Exception("Conversion to float() should fail with TypeError")

def test_wrapped_func():
    """
    Test uncertainty-aware functions obtained through wrapping.
    """

    # This function can be wrapped so that it works when 'angle' has
    # an uncertainty (math.cos does not handle numbers with
    # uncertainties):
    def f(angle, list_var):
        return math.cos(angle) + sum(list_var)

    f_wrapped = uncertainties.wrap(f)
    my_list = [1, 2, 3]

    # Test of a wrapped function that only calls the original function:
    assert f_wrapped(0, my_list) == 1 + sum(my_list)

    # As a precaution, the wrapped function does not venture into
    # calculating f with uncertainties when one of the argument is not
    # a simple number, because this argument might contain variables:
    angle = ufloat(0, 0.1)

    assert f_wrapped(angle, [angle, angle]) == NotImplemented
    assert f_wrapped(angle, my_list) == NotImplemented
    

###############################################################################
        
def test_access_to_std_dev():
    "Uniform access to the standard deviation"

    x = ufloat(1, 0.1)
    y = 2*x

    # std_dev for Variable and AffineScalarFunc objects:
    assert uncertainties.std_dev(x) == x.std_dev
    assert uncertainties.std_dev(y) == y.std_dev

    # std_dev for other objects:
    assert uncertainties.std_dev([]) == 0
    assert uncertainties.std_dev(None) == 0
    
###############################################################################

def test_covariances():
    "Covariance matrix"

    x = ufloat(1, 0.1)
    y = -2*x+10
    z = -3*x
    covs = uncertainties.covariance_matrix([x, y, z])
    # Diagonal elements are simple:
    assert _numbers_close(covs[0][0], 0.01)
    assert _numbers_close(covs[1][1], 0.04)
    assert _numbers_close(covs[2][2], 0.09)
    # Non-diagonal elements:
    assert _numbers_close(covs[0][1], -0.02)

###############################################################################
    
def test_power():
    '''
    Checks special cases of x**p.

    The value x = 0 is special, as are positive, null and negative
    and integral values of p.
    '''

    zero = ufloat(0, 0)
    one = ufloat(1, 0)
    p = ufloat(0.3, 0.01)

    # assert 0**p == 0  # !!! Should pass
    # assert zero**p == 0  # !!! Should pass

    # Should raise the same errors as float operations:
    try:
        0**(-p)
    except ZeroDivisionError:
        pass
    else:
        raise Exception('An proper exception should have been raised')

    try:
        zero**(-p)
    except ZeroDivisionError:
        pass
    else:
        raise Exception('An proper exception should have been raised')

    if sys.version_info >= (2, 6):
        
        # Reference: http://docs.python.org/library/math.html#math.pow
        
        # …**0 == 1.0:
        assert p**0 == 1.0        
        # assert zero**0 == 1.0  # !!! Should pass
        assert (-p)**0 == 1.0
        # …**zero:
        # assert (-10.3)**zero == 1.0  # !!! Should pass
        # assert 0**zero == 1.0  # !!! Should pass
        assert 0.3**zero == 1.0
        # assert float('nan')**zero == 1.0  # !!! Should pass
        # assert (-p)**zero == 1.0  # !!! Should pass
        # assert zero**zero == 1.0  # !!! Should pass
        assert p**zero == 1.0

        # one**… == 1.0
        assert one**-3 == 1.0
        assert one**-3.1 == 1.0
        assert one**0 == 1.0
        assert one**3 == 1.0
        assert one**3.1 == 1.0
        # assert one**float('nan') == 1.0  # !!! Should pass
        # … with two numbers with uncertainties:
        assert one**(-p) == 1.0
        assert one**zero == 1.0
        assert one**p == 1.0
        # 1**… == 1.0:
        assert 1.**(-p) == 1.0
        assert 1.**zero == 1.0
        assert 1.**p == 1.0
        
        
    # Negative numbers with unceratinty can be exponentiated to an integral
    # power:
    assert (ufloat(-1.1, 0.1)**-9).nominal_value == (-1.1)**-9

    # Case of numbers with no uncertainty: should give the same result
    # as numbers with uncertainties:
    assert ufloat(-1, 0)**9 == (-1)**9
    assert ufloat(-1.1, 0)**9 == (-1.1)**9
    
    # Negative numbers cannot be raised to a non-integral power, in
    # Python 2 (in Python 3, complex numbers are returned; this cannot
    # (yet) be represented in the uncertainties package, because it
    # does not handle complex numbers):
    if sys.version_info < (3,):
        try:
            ufloat(-1, 0)**9.1
        except Exception, err_ufloat:  # "as", for Python 2.6+
            pass
        else:
            raise Exception('An exception should have been raised')
        try:
            (-1)**9.1
        except Exception, err_float:  # "as" for Python 2.6+
            # UFloat and floats should raise the same error:
            assert err_ufloat.args == err_float.args
        else:
            raise Exception('An exception should have been raised')

    
###############################################################################

# The tests below require NumPy, which is an optional package:
try:
    import numpy
except ImportError:
    pass
else:

    def matrices_close(m1, m2, precision=1e-4):
        """
        Returns True iff m1 and m2 are almost equal, where elements
        can be either floats or AffineScalarFunc objects.

        m1, m2 -- NumPy matrices.
        precision -- precision passed through to
        uncertainties.test_uncertainties._numbers_close().
        """

        # ! numpy.allclose() is similar to this function, but does not
        # work on arrays that contain numbers with uncertainties, because
        # of the isinf() function.

        for (elmt1, elmt2) in zip(m1.flat, m2.flat):

            # For a simpler comparison, both elements are
            # converted to AffineScalarFunc objects:
            elmt1 = uncertainties.to_affine_scalar(elmt1)
            elmt2 = uncertainties.to_affine_scalar(elmt2)

            if not _numbers_close(elmt1.nominal_value,
                                  elmt2.nominal_value, precision):
                return False

            if not _numbers_close(elmt1.std_dev,
                                  elmt2.std_dev, precision):
                return False
        return True

    
    def test_numpy_comparison():
        "Comparison with a Numpy array."

        x = ufloat(1, 0.1)
        
        # Comparison with a different type:
        assert x != [x, x]
        
        # NumPy arrays can be compared, through element-wise
        # comparisons.  Numbers with uncertainties should yield the
        # same kind of results as pure floats (i.e., a NumPy array,
        # etc.).

        # We test the comparison operators both for the uncertainties
        # package *and* the NumPy package:

        # Equalities, etc.:
        assert len(x == numpy.arange(10)) == 10
        assert len(numpy.arange(10) == x) == 10
        assert len(x != numpy.arange(10)) == 10
        assert len(numpy.arange(10) != x) == 10
        assert len(x == numpy.array([x, x, x])) == 3
        assert len(numpy.array([x, x, x]) == x) == 3
        assert numpy.all(x == numpy.array([x, x, x]))
        
        # Inequalities:
        assert len(x < numpy.arange(10)) == 10
        assert len(numpy.arange(10) > x) == 10
        assert len(x <= numpy.arange(10)) == 10
        assert len(numpy.arange(10) >= x) == 10
        assert len(x > numpy.arange(10)) == 10
        assert len(numpy.arange(10) < x) == 10
        assert len(x >= numpy.arange(10)) == 10
        assert len(numpy.arange(10) <= x) == 10

        # More detailed test, that shows that the comparisons are
        # meaningful (x >= 0, but not x <= 1):
        assert numpy.all((x >= numpy.arange(3)) == [True, False, False])

    def test_correlated_values():
        """
        Correlated variables.
        Test through the input of the (full) covariance matrix.
        """

        u = uncertainties.ufloat(1, 0.1)
        cov = uncertainties.covariance_matrix([u])
        # "1" is used instead of u.nominal_value because
        # u.nominal_value might return a float.  The idea is to force
        # the new variable u2 to be defined through an integer nominal
        # value:
        u2, = uncertainties.correlated_values([1], cov)
        expr = 2*u2  # Calculations with u2 should be possible, like with u

        ####################    

        # Covariances between output and input variables:

        x = ufloat(1, 0.1)
        y = ufloat(2, 0.3)
        z = -3*x+y

        covs = uncertainties.covariance_matrix([x, y, z])

        # Test of the diagonal covariance elements:
        assert matrices_close(
            numpy.array([v.std_dev**2 for v in (x, y, z)]),
            numpy.array(covs).diagonal())
        
        # "Inversion" of the covariance matrix: creation of new
        # variables:
        (x_new, y_new, z_new) = uncertainties.correlated_values(
            [x.nominal_value, y.nominal_value, z.nominal_value],
            covs,
            tags = ['x', 'y', 'z'])

        # Even the uncertainties should be correctly reconstructed:
        assert matrices_close(numpy.array((x, y, z)),
                              numpy.array((x_new, y_new, z_new)))

        # ... and the covariances too:
        assert matrices_close(
            numpy.array(covs),
            numpy.array(uncertainties.covariance_matrix([x_new, y_new, z_new])))

        assert matrices_close(
            numpy.array([z_new]), numpy.array([-3*x_new+y_new]))

        ####################

        # ... as well as functional relations:

        u = ufloat(1, 0.05)
        v = ufloat(10, 0.1)
        sum_value = u+2*v

        # Covariance matrices:
        cov_matrix = uncertainties.covariance_matrix([u, v, sum_value])

        # Correlated variables can be constructed from a covariance
        # matrix, if NumPy is available:
        (u2, v2, sum2) = uncertainties.correlated_values(
            [x.nominal_value for x in [u, v, sum_value]],
            cov_matrix)

        # matrices_close() is used instead of _numbers_close() because
        # it compares uncertainties too:
        assert matrices_close(numpy.array([u]), numpy.array([u2]))
        assert matrices_close(numpy.array([v]), numpy.array([v2]))
        assert matrices_close(numpy.array([sum_value]), numpy.array([sum2]))
        assert matrices_close(numpy.array([0]),
                              numpy.array([sum2-(u2+2*v2)]))


    def test_correlated_values_correlation_mat():
        '''
        Tests the input of correlated value.

        Test through their correlation matrix (instead of the
        covariance matrix).
        '''
        
        x = ufloat(1, 0.1)
        y = ufloat(2, 0.3)
        z = -3*x+y

        cov_mat = uncertainties.covariance_matrix([x, y, z])

        std_devs = numpy.sqrt(numpy.array(cov_mat).diagonal())
        
        corr_mat = cov_mat/std_devs/std_devs[numpy.newaxis].T

        # We make sure that the correlation matrix is indeed diagonal:
        assert (corr_mat-corr_mat.T).max() <= 1e-15
        # We make sure that there are indeed ones on the diagonal:
        assert (corr_mat.diagonal()-1).max() <= 1e-15

        # We try to recover the correlated variables through the
        # correlation matrix (not through the covariance matrix):

        nominal_values = [v.nominal_value for v in (x, y, z)]
        std_devs = [v.std_dev for v in (x, y, z)]
        x2, y2, z2 = uncertainties.correlated_values_norm(
            zip(nominal_values, std_devs), corr_mat)
        
        # matrices_close() is used instead of _numbers_close() because
        # it compares uncertainties too:

        # Test of individual variables:
        assert matrices_close(numpy.array([x]), numpy.array([x2]))
        assert matrices_close(numpy.array([y]), numpy.array([y2]))
        assert matrices_close(numpy.array([z]), numpy.array([z2]))

        # Partial correlation test:
        assert matrices_close(numpy.array([0]), numpy.array([z2-(-3*x2+y2)]))

        # Test of the full covariance matrix:
        assert matrices_close(
            numpy.array(cov_mat),
            numpy.array(uncertainties.covariance_matrix([x2, y2, z2])))
<|MERGE_RESOLUTION|>--- conflicted
+++ resolved
@@ -23,13 +23,10 @@
 # Local modules
 
 import uncertainties
-<<<<<<< HEAD
-from uncertainties import ufloat, AffineScalarFunc
+
+from uncertainties import ufloat, AffineScalarFunc, ufloat_fromstr
 from backport import *
-=======
-from uncertainties import ufloat, AffineScalarFunc, ufloat_fromstr
-
->>>>>>> 8f6a589a
+
 from uncertainties import __author__
 
 # The following information is useful for making sure that the right
