"""
Tests of the code in uncertainties/unumpy/__init__.py.

These tests can be run through the Nose testing framework.

(c) 2010-2013 by Eric O. LEBIGOT (EOL).
"""

from __future__ import division

# 3rd-party modules:
try:
    import numpy
except ImportError:
    import sys
    sys.exit()  # There is no reason to test the interface to NumPy    

# Local modules:
import uncertainties
from uncertainties import ufloat, unumpy, test_uncertainties
from uncertainties.unumpy import core
from uncertainties.test_uncertainties import _numbers_close, matrices_close
from uncertainties import __author__

def test_numpy():
    
    """
    Interaction with NumPy, including matrix inversion and correlated_values.
    """

<<<<<<< HEAD
    arr = numpy.arange(3)
    num = ufloat((3.14, 0.01))
=======
    arr = numpy.array(range(3))
    num = ufloat(3.14, 0.01)
>>>>>>> 390cc2f3

    # NumPy arrays can be multiplied by Variable objects,
    # whatever the order of the operands:
    prod1 = arr*num
    prod2 = num*arr
    # Additional check:
    assert (prod1 == prod2).all()

    # Operations with arrays work (they are first handled by NumPy,
    # then by this module):
    prod1*prod2  # This should be calculable
    assert not (prod1-prod2).any()  # All elements must be 0

    # Comparisons work too:

    # Usual behavior:
    assert len(arr[arr > 1.5]) == 1
    # Comparisons with Variable objects:
    assert len(arr[arr > ufloat(1.5, 0.1)]) == 1

    assert len(prod1[prod1 < prod1*prod2]) == 2

    # The following can be calculated (special NumPy abs() function):
    numpy.abs(arr + ufloat(-1, 0.1))

    # The following does not completely work, because NumPy does not
    # implement numpy.exp on an array of general objects, apparently:
    assert numpy.exp(arr).all()  # All elements > 0
    # Equivalent with an array of AffineScalarFunc objects:
    try:
        numpy.exp(arr + ufloat(0, 0))
    except AttributeError:
        pass  # ! This is usual (but could be avoided)
    else:
        raise Exception("numpy.exp unexpectedly worked")

def test_matrix():
    "Matrices of numbers with uncertainties"
    # Matrix inversion:

    # Matrix with a mix of Variable objects and regular
    # Python numbers:

    m = unumpy.matrix([[ufloat(10, 1), -3.1],
                       [0, ufloat(3, 0)]])
    m_nominal_values = unumpy.nominal_values(m)

    # Test of the nominal_value attribute:
    assert numpy.all(m_nominal_values == m.nominal_values)

    assert type(m[0, 0]) == uncertainties.Variable

    # Test of scalar multiplication, both sides:
    3*m
    m*3

def _derivatives_close(x, y):
    """
    Returns True iff the AffineScalarFunc objects x and y have
    derivatives that are close to each other (they must depend
    on the same variables).
    """

    # x and y must depend on the same variables:
    if set(x.derivatives) != set(y.derivatives):
        return False  # Not the same variables

    return all(_numbers_close(x.derivatives[var], y.derivatives[var])
               for var in x.derivatives)

def test_inverse():
    "Tests of the matrix inverse"

    m = unumpy.matrix([[ufloat(10, 1), -3.1],
                       [0, ufloat(3, 0)]])
    m_nominal_values = unumpy.nominal_values(m)

    # "Regular" inverse matrix, when uncertainties are not taken
    # into account:
    m_no_uncert_inv = m_nominal_values.I

    # The matrix inversion should not yield numbers with uncertainties:
    assert m_no_uncert_inv.dtype == numpy.dtype(float)

    # Inverse with uncertainties:
    m_inv_uncert = m.I  # AffineScalarFunc elements
    # The inverse contains uncertainties: it must support custom
    # operations on matrices with uncertainties:
    assert isinstance(m_inv_uncert, unumpy.matrix)
    assert type(m_inv_uncert[0, 0]) == uncertainties.AffineScalarFunc

    # Checks of the numerical values: the diagonal elements of the
    # inverse should be the inverses of the diagonal elements of
    # m (because we started with a triangular matrix):
    assert _numbers_close(1/m_nominal_values[0, 0],
                          m_inv_uncert[0, 0].nominal_value), "Wrong value"
    
    assert _numbers_close(1/m_nominal_values[1, 1],
                          m_inv_uncert[1, 1].nominal_value), "Wrong value"


    ####################

    # Checks of the covariances between elements:
    x = ufloat(10, 1)
    m = unumpy.matrix([[x, x],
                       [0, 3+2*x]])

    m_inverse = m.I
    
    # Check of the properties of the inverse:
    m_double_inverse = m_inverse.I
    # The initial matrix should be recovered, including its
    # derivatives, which define covariances:
    assert _numbers_close(m_double_inverse[0, 0].nominal_value,
                          m[0, 0].nominal_value)
    assert _numbers_close(m_double_inverse[0, 0].std_dev,
                          m[0, 0].std_dev)

    assert matrices_close(m_double_inverse, m)

    # Partial test:
    assert _derivatives_close(m_double_inverse[0, 0], m[0, 0])
    assert _derivatives_close(m_double_inverse[1, 1], m[1, 1])

    ####################

    # Tests of covariances during the inversion:

    # There are correlations if both the next two derivatives are
    # not zero:
    assert m_inverse[0, 0].derivatives[x]
    assert m_inverse[0, 1].derivatives[x]

    # Correlations between m and m_inverse should create a perfect
    # inversion:
    assert matrices_close(m * m_inverse,  numpy.eye(m.shape[0]))

def test_pseudo_inverse():
    "Tests of the pseudo-inverse"

    # Numerical version of the pseudo-inverse:
    pinv_num = core.wrap_array_func(numpy.linalg.pinv)

    ##########
    # Full rank rectangular matrix:
    m = unumpy.matrix([[ufloat(10, 1), -3.1],
                       [0, ufloat(3, 0)],
                       [1, -3.1]])

    # Numerical and package (analytical) pseudo-inverses: they must be
    # the same:
    rcond = 1e-8  # Test of the second argument to pinv()
    m_pinv_num = pinv_num(m, rcond)
    m_pinv_package = core._pinv(m, rcond)
    assert matrices_close(m_pinv_num, m_pinv_package)

    ##########
    # Example with a non-full rank rectangular matrix:
    vector = [ufloat(10, 1), -3.1, 11]
    m = unumpy.matrix([vector, vector])
    m_pinv_num = pinv_num(m, rcond)
    m_pinv_package = core._pinv(m, rcond)
    assert matrices_close(m_pinv_num, m_pinv_package)
    
    ##########
    # Example with a non-full-rank square matrix:
    m = unumpy.matrix([[ufloat(10, 1), 0], [3, 0]])
    m_pinv_num = pinv_num(m, rcond)
    m_pinv_package = core._pinv(m, rcond)
    assert matrices_close(m_pinv_num, m_pinv_package)
    
def test_broadcast_funcs():
    """
    Test of mathematical functions that work with NumPy arrays of
    numbers with uncertainties.
    """

    x = uncertainties.ufloat(0.2, 0.1)
    arr = numpy.array([x, 2*x])
    assert unumpy.cos(arr)[1] == uncertainties.umath.cos(arr[1])

    # Some functions do not bear the same name in the math module and
    # in NumPy (acos instead of arccos, etc.):
    assert unumpy.arccos(arr)[1] == uncertainties.umath.acos(arr[1])
    # The acos() function should not exist in unumpy because it does
    # not exist in numpy:
    assert not hasattr(numpy, 'acos')
    assert not hasattr(unumpy, 'acos')

    # Test of the __all__ variable:
    assert 'acos' not in unumpy.__all__
    
def test_array_and_matrix_creation():
    "Test of custom array creation"

    arr = unumpy.uarray(([1, 2], [0.1, 0.2]))

    assert arr[1].nominal_value == 2
    assert arr[1].std_dev == 0.2

    # Same thing for matrices:
    mat = unumpy.umatrix(([1, 2], [0.1, 0.2]))
    assert mat[0,1].nominal_value == 2
    assert mat[0,1].std_dev == 0.2
    
def test_component_extraction():
    "Extracting the nominal values and standard deviations from an array"

    arr = unumpy.uarray(([1, 2], [0.1, 0.2]))

    assert numpy.all(unumpy.nominal_values(arr) == [1, 2])
    assert numpy.all(unumpy.std_devs(arr) == [0.1, 0.2])

    # unumpy matrices, in addition, should have nominal_values that
    # are simply numpy matrices (not unumpy ones, because they have no
    # uncertainties):
    mat = unumpy.matrix(arr)
    assert numpy.all(unumpy.nominal_values(mat) == [1, 2])
    assert numpy.all(unumpy.std_devs(mat) == [0.1, 0.2])
    assert type(unumpy.nominal_values(mat)) == numpy.matrix
    

def test_array_comparisons():
    "Test of array and matrix comparisons"

    arr = unumpy.uarray(([1, 2], [1, 4]))
    assert numpy.all((arr == [arr[0], 4]) == [True, False])

    # For matrices, 1D arrays are converted to 2D arrays:
    mat = unumpy.umatrix(([1, 2], [1, 4]))
    assert numpy.all((mat == [mat[0,0], 4]) == [True, False])
<|MERGE_RESOLUTION|>--- conflicted
+++ resolved
@@ -28,13 +28,8 @@
     Interaction with NumPy, including matrix inversion and correlated_values.
     """
 
-<<<<<<< HEAD
     arr = numpy.arange(3)
-    num = ufloat((3.14, 0.01))
-=======
-    arr = numpy.array(range(3))
     num = ufloat(3.14, 0.01)
->>>>>>> 390cc2f3
 
     # NumPy arrays can be multiplied by Variable objects,
     # whatever the order of the operands:
