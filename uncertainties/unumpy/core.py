--- conflicted
+++ resolved
@@ -523,13 +523,7 @@
 
     Original documentation:
     %s
-<<<<<<< HEAD
     """ % numpy.linalg.pinv.__doc__)(pinv)
-=======
-    """ % numpy.linalg.pinv.__doc__)
-def pinv(array_like, rcond=pinv_default):
-    return pinv_with_uncert(array_like, rcond)
->>>>>>> 5990ddfb
 
 ########## Matrix class
 
