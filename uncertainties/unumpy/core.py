"""
Core functions used by unumpy and some of its submodules.

(c) 2010-2013 by Eric O. LEBIGOT (EOL).
"""

# The functions found in this module cannot be defined in unumpy or
# its submodule: this creates import loops, when unumpy explicitly
# imports one of the submodules in order to make it available to the
# user.

from __future__ import division

# Standard modules:
import sys

# 3rd-party modules:
import numpy
from numpy.core import numeric

# Local modules:
import uncertainties
from uncertainties import umath, deprecation

from uncertainties import __author__

__all__ = [
    # Factory functions:
    'uarray', 'umatrix',

    # Utilities:
    'nominal_values', 'std_devs',

    # Classes:
    'matrix'
    ]

###############################################################################
# Utilities:

# nominal_values() and std_devs() are defined as functions (instead of
# as additional methods of the unumpy.matrix class) because the user
# might well directly build arrays of numbers with uncertainties
# without going through the factory functions found in this module
# (uarray() and umatrix()).  Thus,
# numpy.array([uncertainties.ufloat((1, 0.1))]) would not
# have a nominal_values() method.  Adding such a method to, say,
# unumpy.matrix, would break the symmetry between NumPy arrays and
# matrices (no nominal_values() method), and objects defined in this
# module.

# ! Warning: the __doc__ is set, but help(nominal_values) does not
# display it, but instead displays the documentation for the type of
# nominal_values (i.e. the documentation of its class):

to_nominal_values = numpy.vectorize(
    uncertainties.nominal_value,
    otypes=[float],  # Because vectorize() has side effects (dtype setting)
    doc=("Applies uncertainties.nominal_value to the elements of"
         " a NumPy (or unumpy) array (this includes matrices)."))    

to_std_devs = numpy.vectorize(
    uncertainties.std_dev,
    otypes=[float],  # Because vectorize() has side effects (dtype setting)    
    doc=("Returns the standard deviation of the numbers with uncertainties"
         " contained in a NumPy array, or zero for other objects."))

def unumpy_to_numpy_matrix(arr):
    """
    If arr in a unumpy.matrix, it is converted to a numpy.matrix.
    Otherwise, it is returned unchanged.
    """

    if isinstance(arr, matrix):
        return arr.view(numpy.matrix)
    else:
        return arr

def nominal_values(arr):
    """
    Returns the nominal values of the numbers in NumPy array arr.

    Elements that are not uncertainties.AffineScalarFunc are passed
    through untouched (because a numpy.array can contain numbers with
    uncertainties and pure floats simultaneously).

    If arr is of type unumpy.matrix, the returned array is a
    numpy.matrix, because the resulting matrix does not contain
    numbers with uncertainties.
    """

    return unumpy_to_numpy_matrix(to_nominal_values(arr))

def std_devs(arr):
    """
    Returns the standard deviations of the numbers in NumPy array arr.

    Elements that are not uncertainties.AffineScalarFunc are given a
    zero uncertainty ((because a numpy.array can contain numbers with
    uncertainties and pure floats simultaneously)..

    If arr is of type unumpy.matrix, the returned array is a
    numpy.matrix, because the resulting matrix does not contain
    numbers with uncertainties.
    """

    return unumpy_to_numpy_matrix(to_std_devs(arr))

###############################################################################

def derivative(u, var):
    """
    Returns the derivative of u along var, if u is an
    uncertainties.AffineScalarFunc instance, and if var is one of the
    variables on which it depends.  Otherwise, return 0.
    """
    if isinstance(u, uncertainties.AffineScalarFunc):
        try:
            return u.derivatives[var]
        except KeyError:
            return 0.
    else:
        return 0.

def wrap_array_func(func):
    """
    Returns a version of the function func() that works even when
    func() is given a NumPy array that contains numbers with
    uncertainties.

    This wrapper is similar to uncertainties.wrap(), except that it
    handles an array argument instead of float arguments.

    However, the returned function is more restricted: the array
    argument cannot be given as a keyword argument with the name in
    the original function (it is not a drop-in replacement).
    
    func -- function whose first argument takes a single NumPy array,
    and which returns a NumPy array.
    """

<<<<<<< HEAD
    def wrapped_func(arr, *args):
=======
    @uncertainties.set_doc("""\
    Version of %s(...) that works even when its first argument is a NumPy
    array that contains numbers with uncertainties.
    
    Warning: elements of the first argument array that are not
    AffineScalarFunc objects must not depend on uncertainties.Variable
    objects in any way.  Otherwise, the dependence of the result in
    uncertainties.Variable objects will be incorrect.
    
    Original documentation:
    %s""" % (func.__name__, func.__doc__))
    def wrapped_func(arr, *args, **kwargs):
>>>>>>> c2981aa5
        # Nominal value:
        arr_nominal_value = nominal_values(arr)
        func_nominal_value = func(arr_nominal_value, *args, **kwargs)

        # The algorithm consists in numerically calculating the derivatives
        # of func:

        # Variables on which the array depends are collected:
        variables = set()
        for element in arr.flat:
            # floats, etc. might be present
            if isinstance(element, uncertainties.AffineScalarFunc):
                variables |= set(element.derivatives.iterkeys())

        # If the matrix has no variables, then the function value can be
        # directly returned:
        if not variables:
            return func_nominal_value

        # Calculation of the derivatives of each element with respect
        # to the variables.  Each element must be independent of the
        # others.  The derivatives have the same shape as the output
        # array (which might differ from the shape of the input array,
        # in the case of the pseudo-inverse).
        derivatives = numpy.vectorize(lambda _: {})(func_nominal_value)
        for var in variables:

            # A basic assumption of this package is that the user
            # guarantees that uncertainties cover a zone where
            # evaluated functions are linear enough.  Thus, numerical
            # estimates of the derivative should be good over the
            # standard deviation interval.  This is true for the
            # common case of a non-zero standard deviation of var.  If
            # the standard deviation of var is zero, then var has no
            # impact on the uncertainty of the function func being
            # calculated: an incorrect derivative has no impact.  One
            # scenario can give incorrect results, however, but it
            # should be extremely uncommon: the user defines a
            # variable x with 0 standard deviation, sets y = func(x)
            # through this routine, changes the standard deviation of
            # x, and prints y; in this case, the uncertainty on y
            # might be incorrect, because this program had no idea of
            # the scale on which func() is linear, when it calculated
            # the numerical derivative.

            # The standard deviation might be numerically too small
            # for the evaluation of the derivative, though: we set the
            # minimum variable shift.
            
            shift_var = max(var._std_dev/1e5, 1e-8*abs(var._nominal_value))
            # An exceptional case is that of var being exactly zero.
            # In this case, an arbitrary shift is used for the
            # numerical calculation of the derivative.  The resulting
            # derivative value might be quite incorrect, but this does
            # not matter as long as the uncertainty of var remains 0,
            # since it is, in this case, a constant.
            if not shift_var:
                shift_var = 1e-8

            # Shift of all the elements of arr when var changes by shift_var:
            shift_arr = array_derivative(arr, var)*shift_var

            # Origin value of array arr when var is shifted by shift_var:
            shifted_arr_values = arr_nominal_value + shift_arr
            func_shifted = func(shifted_arr_values, *args, **kwargs)
            numerical_deriv = (func_shifted-func_nominal_value)/shift_var

            # Update of the list of variables and associated
            # derivatives, for each element:
            for (derivative_dict, derivative_value) in (
                zip(derivatives.flat, numerical_deriv.flat)):
                
                if derivative_value:
                    derivative_dict[var] = derivative_value

        # numbers with uncertainties are built from the result:
        return numpy.vectorize(uncertainties.AffineScalarFunc)(
            func_nominal_value, derivatives)

    wrapped_func = uncertainties.set_doc("""\
    Version of %s(...) that works even when its first argument is a NumPy
    array that contains numbers with uncertainties.
    
    Warning: elements of the first argument array that are not
    AffineScalarFunc objects must not depend on uncertainties.Variable
    objects in any way.  Otherwise, the dependence of the result in
    uncertainties.Variable objects will be incorrect.
    
    Original documentation:
    %s""" % (func.__name__, func.__doc__))(wrapped_func)

    # It is easier to work with wrapped_func, which represents a
    # wrapped version of 'func', when it bears the same name as
    # 'func' (the name is used by repr(wrapped_func)).
    wrapped_func.__name__ = func.__name__

    return wrapped_func

###############################################################################
# Arrays

def uarray(nominal_values, std_devs=None):
    """
    Returns a NumPy array of numbers with uncertainties
    initialized with the given nominal values and standard
    deviations.

    nominal_values, std_devs -- valid arguments for numpy.array, with
    identical shapes (list of numbers, list of lists, numpy.ndarray,
    etc.).

    std_devs=None is only used for supporting legacy code, where
    nominal_values can be the tuple of nominal values and standard
    deviations.
    """

    if std_devs is None:  # Obsolete, single tuple argument call
        deprecation('uarray() should now be called with two arguments.')
        (nominal_values, std_devs) = nominal_values
        
    return (numpy.vectorize(
        # ! Looking up uncertainties.Variable beforehand through
        # '_Variable = uncertainties.Variable' does not result in a
        # significant speed up:
        lambda v, s: uncertainties.Variable(v, s), otypes=[object])
        (nominal_values, std_devs))

###############################################################################

def array_derivative(array_like, var):
    """
    Returns the derivative of the given array with respect to the
    given variable.

    The returned derivative is a Numpy ndarray of the same shape as
    array_like, that contains floats.

    array_like -- array-like object (list, etc.)  that contains
    scalars or numbers with uncertainties.

    var -- Variable object.
    """    
    return numpy.vectorize(lambda u: derivative(u, var),
                           # The type is set because an
                           # integer derivative should not
                           # set the output type of the
                           # array:
                           otypes=[float])(array_like)

def func_with_deriv_to_uncert_func(func_with_derivatives):
    """
    Returns a function that can be applied to array-like objects that
    contain numbers with uncertainties (lists, lists of lists, Numpy
    arrays, etc.).
    
    func_with_derivatives -- defines a function that takes array-like
    objects containing scalars and returns an array.  Both the value
    and the derivatives of this function with respect to multiple
    scalar parameters are calculated by func_with_derivatives().
    
    func_with_derivatives(arr, input_type, derivatives, *args,
    **kwargs) returns an iterator.  The first element is the value of
    the function at point 'arr' (with the correct type).  The
    following elements are arrays that represent the derivative of the
    function for each derivative array from the iterator
    'derivatives'.

      func_with_derivatives takes the following arguments:

      arr -- Numpy ndarray of scalars where the function must be
      evaluated.

      input_type -- type of the input array-like object.  This type is
      used for determining the type that the function should return.

      derivatives -- iterator that returns the derivatives of the
      argument of the function with respect to multiple scalar
      variables.  func_with_derivatives() returns the derivatives of
      the defined function with respect to these variables.

      args -- additional arguments that define the result (example:
      for the pseudo-inverse numpy.linalg.pinv: numerical cutoff).

    Examples of func_with_derivatives: inv_with_derivatives().
    """
    
    def wrapped_func(array_like, *args, **kwargs):
        """
        array_like -- array-like object that contains numbers with
        uncertainties (list, Numpy ndarray or matrix, etc.).

        args -- additional arguments that are passed directly to
        func_with_derivatives.
        """

        # So that .flat works even if array_like is a list.  Later
        # useful for faster code:
        array_version = numpy.asarray(array_like)

        # Variables on which the array depends are collected:
        variables = set()
        for element in array_version.flat:
            # floats, etc. might be present
            if isinstance(element, uncertainties.AffineScalarFunc):
                variables |= set(element.derivatives.iterkeys())

        array_nominal = nominal_values(array_version)
        # Function value, and derivatives at array_nominal (the
        # derivatives are with respect to the variables contained in
        # array_like):
        func_and_derivs = func_with_derivatives(
            array_nominal,
            type(array_like),
            [array_derivative(array_version, var) for var in variables],
<<<<<<< HEAD
            *args)
=======
            *args, **kwargs)
>>>>>>> c2981aa5

        func_nominal_value = func_and_derivs.next()

        if not variables:
            return func_nominal_value
        
        # The result is built progressively, with the contribution of
        # each variable added in turn:

        # Calculation of the derivatives of the result with respect to
        # the variables.
        derivatives = numpy.array(
            [{} for _ in xrange(func_nominal_value.size)], dtype=object)
        derivatives.resize(func_nominal_value.shape)

        # Memory-efficient approach.  A memory-hungry approach would
        # be to calculate the matrix derivatives will respect to all
        # variables and then combine them into a matrix of
        # AffineScalarFunc objects.  The approach followed here is to
        # progressively build the matrix of derivatives, by
        # progressively adding the derivatives with respect to
        # successive variables.
        for (var, deriv_wrt_var) in zip(variables, func_and_derivs):

            # Update of the list of variables and associated
            # derivatives, for each element:
            for (derivative_dict, derivative_value) in zip(
                derivatives.flat, deriv_wrt_var.flat):
                if derivative_value:
                    derivative_dict[var] = derivative_value

        # An array of numbers with uncertainties are built from the
        # result:
        result = numpy.vectorize(uncertainties.AffineScalarFunc)(
            func_nominal_value, derivatives)

        # Numpy matrices that contain numbers with uncertainties are
        # better as unumpy matrices:
        if isinstance(result, numpy.matrix):
            result = result.view(matrix)
                    
        return result
    
    return wrapped_func

########## Matrix inverse

def inv_with_derivatives(arr, input_type, derivatives):
    """
    Defines the matrix inverse and its derivatives.

    See the definition of func_with_deriv_to_uncert_func() for its
    detailed semantics.
    """

    inverse = numpy.linalg.inv(arr)
    # The inverse of a numpy.matrix is a numpy.matrix.  It is assumed
    # that numpy.linalg.inv is such that other types yield
    # numpy.ndarrays:
    if issubclass(input_type, numpy.matrix):
        inverse = inverse.view(numpy.matrix)
    yield inverse

    # It is mathematically convenient to work with matrices:
    inverse_mat = numpy.asmatrix(inverse)

    # Successive derivatives of the inverse:
    for derivative in derivatives:
        derivative_mat = numpy.asmatrix(derivative)
        yield -inverse_mat * derivative_mat * inverse_mat

inv = func_with_deriv_to_uncert_func(inv_with_derivatives)
inv.__doc__ = """\
    Version of numpy.linalg.inv that works with array-like objects
    that contain numbers with uncertainties.

    The result is a unumpy.matrix if numpy.linalg.pinv would return a
    matrix for the array of nominal values.
    
    Analytical formulas are used.

    Original documentation:
    %s
    """ % numpy.linalg.inv.__doc__

########## Matrix pseudo-inverse

def pinv_with_derivatives(arr, input_type, derivatives, rcond):
    """
    Defines the matrix pseudo-inverse and its derivatives.

    Works with real or complex matrices.

    See the definition of func_with_deriv_to_uncert_func() for its
    detailed semantics.
    """

    inverse = numpy.linalg.pinv(arr, rcond)
    # The pseudo-inverse of a numpy.matrix is a numpy.matrix.  It is
    # assumed that numpy.linalg.pinv is such that other types yield
    # numpy.ndarrays:
    if issubclass(input_type, numpy.matrix):
        inverse = inverse.view(numpy.matrix)
    yield inverse

    # It is mathematically convenient to work with matrices:
    inverse_mat = numpy.asmatrix(inverse)

    # Formula (4.12) from The Differentiation of Pseudo-Inverses and
    # Nonlinear Least Squares Problems Whose Variables
    # Separate. Author(s): G. H. Golub and V. Pereyra. Source: SIAM
    # Journal on Numerical Analysis, Vol. 10, No. 2 (Apr., 1973),
    # pp. 413-432

    # See also
    # http://mathoverflow.net/questions/25778/analytical-formula-for-numerical-derivative-of-the-matrix-pseudo-inverse

    # Shortcuts.  All the following factors should be numpy.matrix objects:
    PA = arr*inverse_mat
    AP = inverse_mat*arr
    factor21 = inverse_mat*inverse_mat.H
    factor22 = numpy.eye(arr.shape[0])-PA
    factor31 = numpy.eye(arr.shape[1])-AP
    factor32 = inverse_mat.H*inverse_mat

    # Successive derivatives of the inverse:
    for derivative in derivatives:
        derivative_mat = numpy.asmatrix(derivative)
        term1 = -inverse_mat*derivative_mat*inverse_mat
        derivative_mat_H = derivative_mat.H
        term2 = factor21*derivative_mat_H*factor22
        term3 = factor31*derivative_mat_H*factor32
        yield term1+term2+term3

# Default rcond argument for the generalization of numpy.linalg.pinv:
try:
    # Python 2.6+:
    pinv_default = numpy.linalg.pinv.__defaults__[0]
except AttributeError:
    pinv_default = 1e-15

pinv_with_uncert = func_with_deriv_to_uncert_func(pinv_with_derivatives)

def pinv(array_like, rcond=pinv_default):
    return pinv_with_uncert(array_like, rcond)

<<<<<<< HEAD
def _pinv(array_like, rcond=_pinv_default):
    return _pinv_with_uncert(array_like, rcond)

_pinv = uncertainties.set_doc("""
=======
pinv = uncertainties.set_doc("""
>>>>>>> c2981aa5
    Version of numpy.linalg.pinv that works with array-like objects
    that contain numbers with uncertainties.

    The result is a unumpy.matrix if numpy.linalg.pinv would return a
    matrix for the array of nominal values.

    Analytical formulas are used.

    Original documentation:
    %s
<<<<<<< HEAD
    """ % numpy.linalg.pinv.__doc__)(_pinv)
=======
    """ % numpy.linalg.pinv.__doc__)(pinv)
>>>>>>> c2981aa5

########## Matrix class

class matrix(numpy.matrix):
    # The name of this class is the same as NumPy's, which is why it
    # does not follow PEP 8.
    """
    Class equivalent to numpy.matrix, but that behaves better when the
    matrix contains numbers with uncertainties.
    """

    def __rmul__(self, other):
        # ! NumPy's matrix __rmul__ uses an apparently a restrictive
        # dot() function that cannot handle the multiplication of a
        # scalar and of a matrix containing objects (when the
        # arguments are given in this order).  We go around this
        # limitation:
        if numeric.isscalar(other):
            return numeric.dot(self, other)
        else:
            return numeric.dot(other, self)  # The order is important

    # The NumPy doc for getI is empty:
    # @uncertainties.set_doc(numpy.matrix.getI.__doc__)
    def getI(self):
        "Matrix inverse of pseudo-inverse"
        
        # numpy.matrix.getI is OK too, but the rest of the code assumes that
        # numpy.matrix.I is a property object anyway:

        M, N = self.shape
        if M == N:
            func = inv
        else:
            func = pinv
        return func(self)
        

    # ! In Python >= 2.6, this could be simplified as:
    # I = numpy.matrix.I.getter(__matrix_inverse)
    I = property(getI, numpy.matrix.I.fset, numpy.matrix.I.fdel,
                 numpy.matrix.I.__doc__)

    def nominal_values(self):
        """
        Nominal value of all the elements of the matrix.
        """
        return nominal_values(self)
    nominal_values = property(nominal_values)
    
    std_devs = std_devs
    
def umatrix(nominal_values, std_devs=None):
    """
    Constructs a matrix that contains numbers with uncertainties.

    The arguments are the same as for uarray(...): nominal values, and
    standard deviations.

    The returned matrix can be inverted, thanks to the fact that it is
    a unumpy.matrix object instead of a numpy.matrix one.
    """

    if std_devs is None:  # Obsolete, single tuple argument call
        deprecation('umatrix() should now be called with two arguments.')
        (nominal_values, std_devs) = nominal_values
            
    return uarray(nominal_values, std_devs).view(matrix)

###############################################################################

def define_vectorized_funcs():
    """
    Defines vectorized versions of functions from uncertainties.umath.

    Some functions have their name translated, so as to follow NumPy's
    convention (example: math.acos -> numpy.arccos).
    """

    this_module = sys.modules[__name__]
    # NumPy does not always use the same function names as the math
    # module:
    func_name_translations = dict([
        (f_name, 'arc'+f_name[1:])
        for f_name in ['acos', 'acosh', 'asin', 'atan', 'atan2', 'atanh']])

    new_func_names = [func_name_translations.get(function_name, function_name)
                      for function_name in umath.many_scalars_to_scalar_funcs]
        
    for (function_name, unumpy_name) in zip(
        umath.many_scalars_to_scalar_funcs, new_func_names):

        # ! The newly defined functions (uncertainties.unumpy.cos, etc.)
        # do not behave exactly like their NumPy equivalent (numpy.cos,
        # etc.): cos(0) gives an array() and not a
        # numpy.float... (equality tests succeed, though).
        func = getattr(umath, function_name)
        setattr(
            this_module, unumpy_name,
            numpy.vectorize(func,
                            # If by any chance a function returns,
                            # in a particular case, an integer,
                            # side-effects in vectorize() would
                            # fix the resulting dtype to integer,
                            # which is not what is wanted:
                            otypes=[object],
                            doc="""\
Vectorized version of umath.%s.

Original documentation:
%s""" % (function_name, func.__doc__)))

        __all__.append(unumpy_name)
    
define_vectorized_funcs()<|MERGE_RESOLUTION|>--- conflicted
+++ resolved
@@ -139,9 +139,6 @@
     and which returns a NumPy array.
     """
 
-<<<<<<< HEAD
-    def wrapped_func(arr, *args):
-=======
     @uncertainties.set_doc("""\
     Version of %s(...) that works even when its first argument is a NumPy
     array that contains numbers with uncertainties.
@@ -154,7 +151,6 @@
     Original documentation:
     %s""" % (func.__name__, func.__doc__))
     def wrapped_func(arr, *args, **kwargs):
->>>>>>> c2981aa5
         # Nominal value:
         arr_nominal_value = nominal_values(arr)
         func_nominal_value = func(arr_nominal_value, *args, **kwargs)
@@ -369,11 +365,7 @@
             array_nominal,
             type(array_like),
             [array_derivative(array_version, var) for var in variables],
-<<<<<<< HEAD
-            *args)
-=======
             *args, **kwargs)
->>>>>>> c2981aa5
 
         func_nominal_value = func_and_derivs.next()
 
@@ -520,14 +512,7 @@
 def pinv(array_like, rcond=pinv_default):
     return pinv_with_uncert(array_like, rcond)
 
-<<<<<<< HEAD
-def _pinv(array_like, rcond=_pinv_default):
-    return _pinv_with_uncert(array_like, rcond)
-
-_pinv = uncertainties.set_doc("""
-=======
 pinv = uncertainties.set_doc("""
->>>>>>> c2981aa5
     Version of numpy.linalg.pinv that works with array-like objects
     that contain numbers with uncertainties.
 
@@ -538,11 +523,7 @@
 
     Original documentation:
     %s
-<<<<<<< HEAD
-    """ % numpy.linalg.pinv.__doc__)(_pinv)
-=======
     """ % numpy.linalg.pinv.__doc__)(pinv)
->>>>>>> c2981aa5
 
 ########## Matrix class
 
