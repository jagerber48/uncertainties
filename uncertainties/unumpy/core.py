--- conflicted
+++ resolved
@@ -571,26 +571,10 @@
     # module:
     func_name_translations = dict([
         (f_name, 'arc'+f_name[1:])
-<<<<<<< HEAD
         for f_name in ['acos', 'acosh', 'asin', 'atan', 'atan2', 'atanh']])
-
-    #new_func_names = [
-    #    func_name_translations[function_name]
-    #    if function_name in func_name_translations
-    #    else function_name
-    #    for function_name in umath.many_scalar_to_scalar_funcs]
-    new_func_names = []
-    for function_name in umath.many_scalar_to_scalar_funcs:
-        if function_name in func_name_translations:
-            new_func_names.append(func_name_translations[function_name])
-        else:
-            new_func_names.append(function_name)
-=======
-        for f_name in ['acos', 'acosh', 'asin', 'atan', 'atan2', 'atanh'])
 
     new_func_names = [func_name_translations.get(function_name, function_name)
                       for function_name in umath.many_scalar_to_scalar_funcs]
->>>>>>> 407c72d9
         
     for (function_name, unumpy_name) in \
         zip(umath.many_scalar_to_scalar_funcs, new_func_names):
