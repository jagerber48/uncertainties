--- conflicted
+++ resolved
@@ -614,17 +614,13 @@
     3. The returned Variable will have attributes `nominal_value`, `std_dev`,
        and `tag` which match the input values.
     """
-<<<<<<< HEAD
 
     return UFloat(nominal_value, std_dev, tag=tag)
-=======
     if std_dev == 0:
         warn(
             "Using UFloat objects with std_dev==0 may give unexpected results.",
             stacklevel=2,
         )
-    return Variable(nominal_value, std_dev, tag=tag)
->>>>>>> fead532a
 
 
 # Deprecated UFloat methods
