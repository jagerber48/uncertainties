# coding=utf-8

"""
Main module for the uncertainties package, with internal functions.
"""

# The idea behind this module is to replace the result of mathematical
# operations by a local approximation of the defining function.  For
# example, sin(0.2+/-0.01) becomes the affine function
# (AffineScalarFunc object) whose nominal value is sin(0.2) and
# whose variations are given by sin(0.2+delta) = 0.98...*delta.
# Uncertainties can then be calculated by using this local linear
# approximation of the original function.

from __future__ import division  # Many analytical derivatives depend on this

from builtins import str, zip, range, object
from math import isnan, sqrt  # Optimization: no attribute look-up
from numbers import Real
from typing import Optional, Union

from uncertainties.formatting import format_ufloat
from uncertainties.parsing import str_to_number_with_uncert
from . import ops
from uncertainties.ops import (
    _wrap,
    partial_derivative,
    set_doc,
    nan_if_exception,
    modified_operators,
    modified_ops_with_reflection,
)
from uncertainties.ucombo import UCombo, UAtom

# Attributes that are always exported (some other attributes are
# exported only if the NumPy module is available...):
__all__ = [
    # All sub-modules and packages are not imported by default,
    # in particular because NumPy might be unavailable.
    "ufloat",  # Main function: returns a number with uncertainty
    "ufloat_fromstr",  # Important function: returns a number with uncertainty
    # Uniform access to nominal values and standard deviations:
    "nominal_value",
    "std_dev",
    # Utility functions (more are exported if NumPy is present):
    "covariance_matrix",
    # Class for testing whether an object is a number with
    # uncertainty.  Not usually created by users (except through the
    # Variable subclass), but possibly manipulated by external code
    # ['derivatives()' method, etc.].
    "UFloat",
    # Wrapper for allowing non-pure-Python function to handle
    # quantitities with uncertainties:
    "wrap",
    # used internally and will be removed by linter if not here
    "nan_if_exception",
    "modified_operators",
    "modified_ops_with_reflection",
    "correlated_values",
    "correlated_values_norm",
    "correlation_matrix",
]

###############################################################################
## Definitions that depend on the availability of NumPy:


try:
    import numpy
except ImportError:
    numpy = None


def correlated_values(nom_values, covariance_mat, tags=None):
    """
    Return numbers with uncertainties (AffineScalarFunc objects)
    that correctly reproduce the given covariance matrix, and have
    the given (float) values as their nominal value.

    The correlated_values_norm() function returns the same result,
    but takes a correlation matrix instead of a covariance matrix.

    The list of values and the covariance matrix must have the
    same length, and the matrix must be a square (symmetric) one.

    The numbers with uncertainties returned depend on newly
    created, independent variables (Variable objects).

    nom_values -- sequence with the nominal (real) values of the
    numbers with uncertainties to be returned.

    covariance_mat -- full covariance matrix of the returned numbers with
    uncertainties. For example, the first element of this matrix is the
    variance of the first number with uncertainty. This matrix must be a
    NumPy array-like (list of lists, NumPy array, etc.).

    tags -- if 'tags' is not None, it must list the tag of each new
    independent variable.

    This function raises NotImplementedError if numpy cannot be
    imported.
    """
    if numpy is None:
        msg = (
            "uncertainties was not able to import numpy so "
            "correlated_values is unavailable."
        )
        raise NotImplementedError(msg)
    # !!! It would in principle be possible to handle 0 variance
    # variables by first selecting the sub-matrix that does not contain
    # such variables (with the help of numpy.ix_()), and creating
    # them separately.

    std_devs = numpy.sqrt(numpy.diag(covariance_mat))

    # For numerical stability reasons, we go through the correlation
    # matrix, because it is insensitive to any change of scale in the
    # quantities returned. However, care must be taken with 0 variance
    # variables: calculating the correlation matrix cannot be simply done
    # by dividing by standard deviations. We thus use specific
    # normalization values, with no null value:
    norm_vector = std_devs.copy()
    norm_vector[norm_vector == 0] = 1

    return correlated_values_norm(
        # !! The following zip() is a bit suboptimal: correlated_values()
        # separates back the nominal values and the standard deviations:
        list(zip(nom_values, std_devs)),
        covariance_mat / norm_vector / norm_vector[:, numpy.newaxis],
        tags,
    )


def correlated_values_norm(values_with_std_dev, correlation_mat, tags=None):
    """
    Return correlated values like correlated_values(), but takes
    instead as input:

    - nominal (float) values along with their standard deviation, and
    - a correlation matrix (i.e. a normalized covariance matrix).

    values_with_std_dev -- sequence of (nominal value, standard
    deviation) pairs. The returned, correlated values have these
    nominal values and standard deviations.

    correlation_mat -- correlation matrix between the given values, except
    that any value with a 0 standard deviation must have its correlations
    set to 0, with a diagonal element set to an arbitrary value (something
    close to 0-1 is recommended, for a better numerical precision).  When
    no value has a 0 variance, this is the covariance matrix normalized by
    standard deviations, and thus a symmetric matrix with ones on its
    diagonal.  This matrix must be an NumPy array-like (list of lists,
    NumPy array, etc.).

    tags -- like for correlated_values().

    This function raises NotImplementedError if numpy cannot be
    imported.
    """
    if numpy is None:
        msg = (
            "uncertainties was not able to import numpy so "
            "correlated_values_norm is unavailable."
        )
        raise NotImplementedError(msg)

    # If no tags were given, we prepare tags for the newly created
    # variables:
    if tags is None:
        tags = (None,) * len(values_with_std_dev)

    (nominal_values, std_devs) = numpy.transpose(values_with_std_dev)

    # We diagonalize the correlation matrix instead of the
    # covariance matrix, because this is generally more stable
    # numerically. In fact, the covariance matrix can have
    # coefficients with arbitrary values, through changes of units
    # of its input variables. This creates numerical instabilities.
    #
    # The covariance matrix is diagonalized in order to define
    # the independent variables that model the given values:
    (variances, transform) = numpy.linalg.eigh(correlation_mat)

    # Numerical errors might make some variances negative: we set
    # them to zero:
    variances[variances < 0] = 0.0

    # Creation of new, independent variables:

    # We use the fact that the eigenvectors in 'transform' are
    # special: 'transform' is unitary: its inverse is its transpose:

    variables = tuple(
        # The variables represent "pure" uncertainties:
        Variable(0, sqrt(variance), tag)
        for (variance, tag) in zip(variances, tags)
    )

    # The coordinates of each new uncertainty as a function of the
    # new variables must include the variable scale (standard deviation):
    transform *= std_devs[:, numpy.newaxis]

<<<<<<< HEAD
        # variables = tuple(
        #     # The variables represent "pure" uncertainties:
        #     Variable(0, sqrt(variance), tag)
        #     for (variance, tag) in zip(variances, tags)
        # )
        ind_vars = tuple(UCombo(((UAtom(), sqrt(variance)),)) for variance in variances)
=======
    # Representation of the initial correlated values:
    values_funcs = tuple(
        AffineScalarFunc(value, LinearCombination(dict(zip(variables, coords))))
        for (coords, value) in zip(transform, nominal_values)
    )

    return values_funcs
>>>>>>> 969324dc


<<<<<<< HEAD
        corr_vars = []
        for sub_coords in transform:
            corr_var = sum(
                (ind_var * coord for ind_var, coord in zip(ind_vars, sub_coords)),
                UCombo(()),
            )
            corr_vars.append(corr_var)

        # Representation of the initial correlated values:
        values_funcs = tuple(
            AffineScalarFunc(value, corr_var)
            for (corr_var, value) in zip(corr_vars, nominal_values)
=======
def correlation_matrix(nums_with_uncert):
    """
    Return the correlation matrix of the given sequence of
    numbers with uncertainties, as a NumPy array of floats.

    This function raises NotImplementedError if numpy cannot be
    imported.
    """
    if numpy is None:
        msg = (
            "uncertainties was not able to import numpy so "
            "correlation_matrix is unavailable."
>>>>>>> 969324dc
        )
        raise NotImplementedError(msg)

    cov_mat = numpy.array(covariance_matrix(nums_with_uncert))

    std_devs = numpy.sqrt(cov_mat.diagonal())

    return cov_mat / std_devs / std_devs[numpy.newaxis].T


###############################################################################


class NumericalDerivatives(object):
    """
    Convenient access to the partial derivatives of a function,
    calculated numerically.
    """

    # This is not a list because the number of arguments of the
    # function is not known in advance, in general.

    def __init__(self, function):
        """
        'function' is the function whose derivatives can be computed.
        """
        self._function = function

    def __getitem__(self, n):
        """
        Return the n-th numerical derivative of the function.
        """
        return partial_derivative(self._function, n)


########################################
class UFloat(object):
    """
    UFloat objects represent random variables.

    UFloat objects are represented by a float nominal value which gives
    the mean of the abstract random variable and a UCombo uncertainty.
    The UCombo uncertainty is a linear combination of UAtom where each
    UAtom is like a random variable with zero mean and unity variance.

    The variance and standard deviation of the UFloat random variable
    can be calculated using the uncertainty UCombo. Also, if two UFloat
    objects share uncertainty dependence on any shared UAtoms then those
    two UFloat's may exhibit correlations which can be calculated.

    Finally, UFloat objects can pass through simple or complicated
    mathematical operations such as addition or trigonometric
    manipulations. The result of these operations will be new UFloat
    objects whose uncertainty is calculated according to the rules of
    linear error propagation.
    """

    __slots__ = ("_nominal_value", "_uncertainty")

    def __init__(
        self,
        nominal_value: float,
        uncertainty: Union[UCombo, Real],
        tag: Optional[str] = None,
    ):
        """
        nominal_value -- (float) mean value of the random variable.

        uncertainty -- Uncertainty of the random variable. This can either be a UCombo
        object which represents a linear combination of UAtoms or a simple non-negative
        float. In the latter case the non-negative float uncertainty will be created to
        use a single term UCombo with a new UAtom using that float as the weight for the
        single new UAtom.

        tag -- (string) optional tag for the new UAtom used if the uncertainty is a
        float such that a new UCombo and UAtom is generated.
        """
        self._nominal_value = float(nominal_value)
        if isinstance(uncertainty, Real):
            if not isnan(uncertainty) and uncertainty < 0:
                raise NegativeStdDev("The standard deviation cannot be negative")
            uncertainty = UCombo(((UAtom(tag=tag), float(uncertainty)),))
        self._uncertainty = uncertainty

    @property
    def nominal_value(self):
        """Nominal value of the random number."""
        return self._nominal_value

    @property
    def n(self):
        """Abbreviation for nominal_value"""
        return self.nominal_value

    @property
    def uncertainty(self):
        return self._uncertainty

    def covariance(self, other):
        return self.uncertainty.covariance(other.uncertainty)

    @property
    def error_components(self):
        """
        The uncertainty is stored as a float-weighted linear combination of
        UAtom objects. Each UAtom is unique and independent of all other UAtoms.
        Each UAtom has a standard deviation of unity.

        This method returns a dictionary mapping each UAtom with which the
        AffineScalarFunc is correlated to its corresponding float weight.
        """
        return self.uncertainty.expanded

    @property
    def std_dev(self):
        """Standard deviation of the affine function."""
        return self.uncertainty.std_dev

    @property
    def s(self):
        """Abbreviation for std_dev."""
        return self.std_dev

    def __repr__(self):
        if self.std_dev == 0:
            std_dev_str = "0"
        else:
            std_dev_str = repr(self.std_dev)

        num_repr = f"{self.nominal_value}+/-{std_dev_str}"
        return num_repr

    def __str__(self):
        return self.format("")

    @set_doc(format_ufloat.__doc__)
    def __format__(self, format_spec):
        return format_ufloat(self, format_spec)

    @set_doc("""
        Return the same result as self.__format__(format_spec), or
        equivalently as the format(self, format_spec) of Python 2.6+.

        This method is meant to be used for formatting numbers with
        uncertainties in Python < 2.6, with '... %s ...' %
        num.format('.2e').
        """)
    def format(self, format_spec):
        return format_ufloat(self, format_spec)

    def std_score(self, value):
        """
        Return 'value' - nominal value, in units of the standard
        deviation.

        Raises a ValueError exception if the standard deviation is zero.
        """
        try:
            return (value - self._nominal_value) / self.std_dev
        except ZeroDivisionError:
            raise ValueError("The standard deviation is zero:" " undefined result")


ops.add_arithmetic_ops(UFloat)
ops.add_comparative_ops(UFloat)
to_affine_scalar = UFloat._to_affine_scalar

# Legacy alias for UFloat
AffineScalarFunc = UFloat


def wrap(f, derivatives_args=None, derivatives_kwargs=None):
    """Wrap a function f into one that accepts Variables.

    The function f must return a float or integer value.  The returned
    wrapped function will return values with both uncertainties and
    correlations, but can be used as a drop-in replacement for the
    original function.

    Arguments:
    ----------
    derivatives_args: list or iterable
           list or tupleof derivative functionss or None with respect to
           the positional arguments of `f`.  See Note 1.
    derivatives_kwargs: dictionary
           dict of derivative functionss or None with respect to the
           keyword arguments of `f`.  See Note 1.

    Notes:
    -------
    1.  Each function must be the partial derivative of f with respect to the
        corresponding positional parameters, and must have the same signature
        as ``f``. `derivative_args` hold derivitative functions for positional
        arguments (include `*varargs`), while  `derivative_kwargs` holds
        derivitative functions for keyword arguments (include `**kwargs`). If an
        entry is `None` or not supplied, and if the argument value isa numeric
        Variable, a numerical derivative will be used. Non-numeric are ignored.
    2.  If derivatives are meaningless or the function is not function is not
        differentiable, the derivative funcion should return NaN for values
        for which the the function is not differentiable.

    Example:
    --------
    To wrap `sin`, one could do
       >>> from uncertainties import wrap, umath
       >>> import math
       >>> usin_a = wrap(math.sin)   # uses numerical derivative
       >>> usin_b = wrap(math.sin, [math.cos])  # use analytic derivative
       >>> usin_c = umath.sin        # builtin, same as usin_2

    These will all give the same result.
    """
    return _wrap(
        AffineScalarFunc,
        f,
        derivatives_args=derivatives_args,
        derivatives_kwargs=derivatives_kwargs,
    )


###############################################################################


class NegativeStdDev(Exception):
    """Raise for a negative standard deviation"""

    pass


###############################################################################

# Utilities


def nominal_value(x):
    """
    Return the nominal value of x if it is a quantity with
    uncertainty (i.e., an AffineScalarFunc object); otherwise, returns
    x unchanged.

    This utility function is useful for transforming a series of
    numbers, when only some of them generally carry an uncertainty.
    """

    if isinstance(x, AffineScalarFunc):
        return x.nominal_value
    else:
        return x


def std_dev(x):
    """
    Return the standard deviation of x if it is a quantity with
    uncertainty (i.e., an AffineScalarFunc object); otherwise, returns
    the float 0.

    This utility function is useful for transforming a series of
    numbers, when only some of them generally carry an uncertainty.
    """

    if isinstance(x, AffineScalarFunc):
        return x.std_dev
    else:
        return 0.0


def uncertainty(x):
    if isinstance(x, UFloat):
        return x.uncertainty
    else:
        return UCombo(())


def covariance_matrix(nums_with_uncert):
    """
    Return a matrix that contains the covariances between the given
    sequence of numbers with uncertainties (AffineScalarFunc objects).
    The resulting matrix implicitly depends on their ordering in
    'nums_with_uncert'.

    The covariances are floats (never int objects).

    The returned covariance matrix is the exact linear approximation
    result, if the nominal values of the numbers with uncertainties
    and of their variables are their mean.  Otherwise, the returned
    covariance matrix should be close to its linear approximation
    value.

    The returned matrix is a list of lists.
    """
    # See PSI.411 in EOL's notes.

    covariance_matrix = []
    for i1, expr1 in enumerate(nums_with_uncert, 1):
        expanded_dict_1 = expr1.uncertainty.expanded_dict
        uatoms_1 = set(expanded_dict_1)
        coefs_expr1 = []

        for expr2 in nums_with_uncert[:i1]:
            expanded_dict_2 = expr2.uncertainty.expanded_dict
            uatom_2 = set(expanded_dict_2)
            coefs_expr1.append(
                sum(
                    (
                        (expanded_dict_1[uatom] * expanded_dict_2[uatom])
                        # uatom is common to both numbers with uncertainties:
                        for uatom in uatoms_1.intersection(uatom_2)
                    ),
                    # The result is always a float (sum() with no terms
                    # returns an integer):
                    0.0,
                )
            )

        covariance_matrix.append(coefs_expr1)

    # We symmetrize the matrix:
    for i, covariance_coefs in enumerate(covariance_matrix):
        covariance_coefs.extend(
            [covariance_matrix[j][i] for j in range(i + 1, len(covariance_matrix))]
        )

    return covariance_matrix


def ufloat_fromstr(representation, tag=None):
    """
    Create an uncertainties Variable from a string representation.
    Several representation formats are supported.

    Arguments:
    ----------
    representation: string
        string representation of a value with uncertainty
    tag:   string or `None`
        optional tag for tracing and organizing Variables ['None']

    Returns:
    --------
    uncertainties Variable.

    Notes:
    --------
    1. Invalid representations raise a ValueError.

    2. Using the form "nominal(std)" where "std" is an integer creates
       a Variable with "std" giving the least significant digit(s).
       That is, "1.25(3)" is the same as `ufloat(1.25, 0.03)`,
       while "1.25(3.)" is the same as `ufloat(1.25, 3.)`

    Examples:
    -----------

    >>> x = ufloat_fromsstr("12.58+/-0.23")  # = ufloat(12.58, 0.23)
    >>> x = ufloat_fromsstr("12.58 ± 0.23")  # = ufloat(12.58, 0.23)
    >>> x = ufloat_fromsstr("3.85e5 +/- 2.3e4")  # = ufloat(3.8e5, 2.3e4)
    >>> x = ufloat_fromsstr("(38.5 +/- 2.3)e4")  # = ufloat(3.8e5, 2.3e4)

    >>> x = ufloat_fromsstr("72.1(2.2)")  # = ufloat(72.1, 2.2)
    >>> x = ufloat_fromsstr("72.15(4)")  # = ufloat(72.15, 0.04)
    >>> x = ufloat_fromstr("680(41)e-3")  # = ufloat(0.68, 0.041)
    >>> x = ufloat_fromstr("23.2")  # = ufloat(23.2, 0.1)
    >>> x = ufloat_fromstr("23.29")  # = ufloat(23.29, 0.01)

    >>> x = ufloat_fromstr("680.3(nan)") # = ufloat(680.3, numpy.nan)
    """
    (nom, std) = str_to_number_with_uncert(representation.strip())
    return ufloat(nom, std, tag)


def ufloat(nominal_value, std_dev, tag=None):
    """
    Create an uncertainties Variable

    Arguments:
    ----------
    nominal_value: float
        nominal value of Variable
    std_dev:   float or `None`
        standard error of Variable, or `None` if not available [`None`]
    tag:   string or `None`
        optional tag for tracing and organizing Variables ['None']

    Returns:
    --------
    uncertainties Variable

    Examples
    ----------
    >>> a = ufloat(5, 0.2)
    >>> b = ufloat(1000, 30, tag='kilo')


    Notes:
    --------
    1. `nominal_value` is typically interpreted as `mean` or `central value`
    2. `std_dev` is typically interpreted as `standard deviation` or the
        1-sigma level uncertainty.
    3. The returned Variable will have attributes `nominal_value`, `std_dev`,
       and `tag` which match the input values.
    """

    return UFloat(nominal_value, std_dev, tag=tag)<|MERGE_RESOLUTION|>--- conflicted
+++ resolved
@@ -152,6 +152,7 @@
     diagonal.  This matrix must be an NumPy array-like (list of lists,
     NumPy array, etc.).
 
+
     tags -- like for correlated_values().
 
     This function raises NotImplementedError if numpy cannot be
@@ -190,48 +191,34 @@
     # We use the fact that the eigenvectors in 'transform' are
     # special: 'transform' is unitary: its inverse is its transpose:
 
-    variables = tuple(
-        # The variables represent "pure" uncertainties:
-        Variable(0, sqrt(variance), tag)
-        for (variance, tag) in zip(variances, tags)
-    )
+    # variables = tuple(
+    #     # The variables represent "pure" uncertainties:
+    #     Variable(0, sqrt(variance), tag)
+    #     for (variance, tag) in zip(variances, tags)
+    # )
+    ind_vars = tuple(UCombo(((UAtom(), sqrt(variance)),)) for variance in variances)
 
     # The coordinates of each new uncertainty as a function of the
     # new variables must include the variable scale (standard deviation):
     transform *= std_devs[:, numpy.newaxis]
 
-<<<<<<< HEAD
-        # variables = tuple(
-        #     # The variables represent "pure" uncertainties:
-        #     Variable(0, sqrt(variance), tag)
-        #     for (variance, tag) in zip(variances, tags)
-        # )
-        ind_vars = tuple(UCombo(((UAtom(), sqrt(variance)),)) for variance in variances)
-=======
+    corr_vars = []
+    for sub_coords in transform:
+        corr_var = sum(
+            (ind_var * coord for ind_var, coord in zip(ind_vars, sub_coords)),
+            UCombo(()),
+        )
+        corr_vars.append(corr_var)
+
     # Representation of the initial correlated values:
     values_funcs = tuple(
-        AffineScalarFunc(value, LinearCombination(dict(zip(variables, coords))))
-        for (coords, value) in zip(transform, nominal_values)
+        AffineScalarFunc(value, corr_var)
+        for (corr_var, value) in zip(corr_vars, nominal_values)
     )
 
     return values_funcs
->>>>>>> 969324dc
-
-
-<<<<<<< HEAD
-        corr_vars = []
-        for sub_coords in transform:
-            corr_var = sum(
-                (ind_var * coord for ind_var, coord in zip(ind_vars, sub_coords)),
-                UCombo(()),
-            )
-            corr_vars.append(corr_var)
-
-        # Representation of the initial correlated values:
-        values_funcs = tuple(
-            AffineScalarFunc(value, corr_var)
-            for (corr_var, value) in zip(corr_vars, nominal_values)
-=======
+
+
 def correlation_matrix(nums_with_uncert):
     """
     Return the correlation matrix of the given sequence of
@@ -244,7 +231,6 @@
         msg = (
             "uncertainties was not able to import numpy so "
             "correlation_matrix is unavailable."
->>>>>>> 969324dc
         )
         raise NotImplementedError(msg)
 
